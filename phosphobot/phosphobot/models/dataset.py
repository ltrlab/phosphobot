import asyncio
import datetime
import json
import os
import shutil
import time
from pathlib import Path
from typing import Dict, List, Literal, Optional, Tuple, cast
import tempfile

import numpy as np
import pandas as pd
from huggingface_hub import (
    HfApi,
    create_branch,
    create_repo,
    delete_file,
    delete_folder,
    delete_repo,
    upload_folder,
)
from loguru import logger
from pydantic import (
    AliasChoices,
    BaseModel,
    Field,
    field_validator,
    model_validator,
)

from phosphobot.types import VideoCodecs
from phosphobot.utils import (
    NdArrayAsList,
    NumpyEncoder,
    compute_sum_squaresum_framecount_from_video,
    create_video_file,
    decode_numpy,
    get_field_min_max,
    get_hf_token,
    get_hf_username_or_orgid,
    get_home_app_path,
    parse_hf_username_or_orgid,
)
from phosphobot.models.robot import BaseRobot

DEFAULT_FILE_ENCODING = "utf-8"


class Observation(BaseModel):
    # Main image (reference for OpenVLA actions)
    # TODO PLB: what size?
    # OpenVLA size: 224 × 224px
    main_image: np.ndarray = Field(default_factory=lambda: np.array([]))
    # We store any other images from other cameras here
    secondary_images: List[np.ndarray] = Field(default_factory=list)
    # Size 7 array with the robot end effector (absolute, in the robot referencial)
    # Warning: this is not the same 'state' used in lerobot examples
    state: np.ndarray = Field(default_factory=lambda: np.array([]))
    # Current joints positions of the robot
    joints_position: np.ndarray
    # Instruction given to the robot, can be null when recording the dataset
    language_instruction: str | None = None
    # Timestamp in seconds since episode start (usefull for frequency)
    timestamp: float | None = None

    # To be able to use np.array in pydantic, we need to use arbitrary_types_allowed = True
    class Config:
        arbitrary_types_allowed = True

    def dict(self, *args, **kwargs):
        # Override dict method to handle numpy arrays
        d = super().dict(*args, **kwargs)
        return d


class Step(BaseModel):
    observation: Observation  # Current observation, most informations are stored here
    # Robot action as outputed by OpenVLA (size 7 array) based on the CURRENT observation
    action: Optional[np.ndarray] = None
    # if this is the first step of an episode that contains the initial state.
    is_first: bool | None = None
    # True if this is a terminal step, meaning the episode isn' over after this step but the robot is in a terminal state
    is_terminal: bool | None = None
    # if this is the last step of an episode, that contains the last observation. When true,
    is_last: bool | None = None
    reward: float = 0.0  # Reward given by the environment
    # Discount factor for the reward, not used for now
    discount: float = 1.0
    # Any other metadata we want to store, for instance the created_at timestamp in ms
    metadata: dict = Field(default_factory=dict)

    class Config:
        arbitrary_types_allowed = True
        extra = "ignore"


class Episode(BaseModel):
    """
    # Save an episode
    episode.save("robot_episode.json")

    # Load episode
    loaded_episode = Episode.load("robot_episode.json")

    """

    steps: List[Step] = Field(default_factory=list)
    metadata: dict = Field(default_factory=dict)

    class Config:
        extra = "ignore"

    @property
    def dataset_path(self) -> Path:
        """
        Return the file path of the episode
        """
        format = self.metadata.get("format")
        dataset_name = self.metadata.get("dataset_name")
        if not format:
            raise ValueError("Episode metadata format not set")
        if not dataset_name:
            raise ValueError("Episode metadata dataset_name not set")

        path = get_home_app_path() / "recordings" / format / dataset_name
        os.makedirs(path, exist_ok=True)
        return path

    @property
    def episodes_path(self) -> Path:
        """
        Return the file path of the episode
        """
        path = self.dataset_path / "data" / "chunk-000"
        os.makedirs(path, exist_ok=True)
        return path

    @property
    def parquet_path(self) -> Path:
        """
        Return the file path of the episode .
        """
        return self.episodes_path / f"episode_{self.index:06d}.parquet"

    @property
    def json_path(self) -> Path:
        """
        Return the file path of the episode
        """
        return self.dataset_path / f"episode_{self.metadata['timestamp']}.json"

    @property
    def cameras_folder_path(self) -> Path:
        """
        Return the cameras folder path
        """
        return self.dataset_path / "videos" / "chunk-000"

    def get_video_path(self, camera_key: str) -> Path:
        """
        Return the file path of the episode
        """
        path = self.dataset_path / "videos" / "chunk-000" / camera_key
        os.makedirs(path, exist_ok=True)
        return path / f"episode_{self.index:06d}.mp4"

    def save(
        self,
        folder_name: str,
        dataset_name: str,
        fps: int,
        format_to_save: Literal["json", "lerobot_v2", "lerobot_v2.1"] = "lerobot_v2.1",
        last_frame_index: int | None = 0,
        info_model: Optional["InfoModel"] = None,
    ):
        """
        Save the episode to a JSON file with numpy array handling for phospho recording to RLDS format
        Save the episode to a parquet file with an mp4 video for LeRobot recording

        Episode are saved in a folder with the following structure:

        ---- <folder_name> : phosphobot
        |   ---- json
        |   |   ---- <dataset_name>
        |   |   |   ---- episode_xxxx-xx-xx_xx-xx-xx.json
        |   ---- lerobot_v2 or lerobot_v2.1
        |   |   ---- <dataset_name>
        |   |   |   ---- data
        |   |   |   |   ---- chunk-000
        |   |   |   |   |   ---- episode_xxxxxx.parquet
        |   |   |   ---- videos
        |   |   |   |   ---- chunk-000
        |   |   |   |   |   ---- observation.images.main.right (if stereo else only main)
        |   |   |   |   |   |   ---- episode_xxxxxx.mp4
        |   |   |   |   |   ---- observation.images.main.left (if stereo)
        |   |   |   |   |   |   ---- episode_xxxxxx.mp4
        |   |   |   |   |   ---- observation.images.secondary_0 (Optional)
        |   |   |   |   |   |   ---- episode_xxxxxx.mp4
        |   |   |   |   |   ---- observation.images.secondary_1 (Optional)
        |   |   |   |   |   |   ---- episode_xxxxxx.mp4
        |   |   |   ---- meta
        |   |   |   |   ---- stats.json or episodes_stats.jsonl (depending on format version)
        |   |   |   |   ---- episodes.jsonl
        |   |   |   |   ---- tasks.jsonl
        |   |   |   |   ---- info.json

        """

        # Update the metadata with the format used to save the episode
        self.metadata["format"] = format_to_save
        logger.info(f"Saving episode to {folder_name} with format {format_to_save}")
        self.metadata["dataset_name"] = os.path.join(
            folder_name, format_to_save, dataset_name
        )

        if format_to_save.startswith("lerobot"):
            if not info_model:
                raise ValueError("InfoModel is required to save in LeRobot format")

            if last_frame_index is None:
                raise ValueError(
                    "last_frame_index is required to save in LeRobot format"
                )

            # Check the elements in the folder folder_name/lerobot_v2-format/dataset_name/data/chunk-000/
            # the episode index is the max index + 1
            # We create the list of index from filenames and take the max + 1
            li_data_filename = os.listdir(self.episodes_path)
            episode_index = (
                max(
                    [
                        int(data_filename.split("_")[-1].split(".")[0])
                        for data_filename in li_data_filename
                    ]
                )
                + 1
                if li_data_filename
                else 0
            )

            lerobot_episode_parquet: LeRobotEpisodeModel = (
                self.convert_episode_data_to_LeRobot(
                    fps=fps,
                    episodes_path=str(self.episodes_path),
                    episode_index=episode_index,
                    last_frame_index=last_frame_index,
                    task_index=self.metadata.get("task_index", 0),
                )
            )
            lerobot_episode_parquet.to_parquet(str(self.parquet_path))

            # Create the main video file and path
            # Get the video_path from the InfoModel
            secondary_camera_frames = self.get_episode_frames_secondary_cameras()
            for i, (key, feature) in enumerate(
                info_model.features.observation_images.items()
            ):
                if i == 0:
                    # First video is the main camera
                    frames = np.array(self.get_episode_frames_main_camera())
                elif i > len(secondary_camera_frames):
                    # There are secondary cameras in the info model, but not in the episode
                    # Skip video creation.
                    logger.warning(
                        f"Secondary camera {key} not found in the episode. Skipping video creation."
                    )
                    break
                else:
                    # Following videos are the secondary cameras
                    frames = np.array(secondary_camera_frames[i - 1])
                video_path = self.get_video_path(camera_key=key)
                saved_path = create_video_file(
                    frames=frames,
                    output_path=str(video_path),
                    target_size=(feature.shape[1], feature.shape[0]),
                    fps=feature.info.video_fps,
                    codec=feature.info.video_codec,
                )
                # Check if the video was saved
                if (isinstance(saved_path, str) and os.path.exists(saved_path)) or (
                    isinstance(saved_path, tuple)
                    and all(os.path.exists(path) for path in saved_path)
                ):
                    logger.info(f"Video {key} {i} saved to {video_path}")
                else:
                    logger.error(f"Video {key} {i} not saved to {video_path}")

        # Case where we save the episode in JSON format
        # Save the episode to a JSON file
        else:
            self.metadata["timestamp"] = datetime.datetime.now().strftime(
                "%Y-%m-%d_%H-%M-%S"
            )
            episode_index = (
                max(
                    [
                        int(data_filename.split("_")[-1].split(".")[0])
                        for data_filename in os.listdir(self.episodes_path)
                    ]
                )
                + 1
                if os.listdir(self.episodes_path)
                else 0
            )
            # Convert the episode to a dictionary
            data_dict = self.model_dump()

            # Save to JSON using the custom encoder
            with open(self.json_path, "w", encoding=DEFAULT_FILE_ENCODING) as f:
                json.dump(data_dict, f, cls=NumpyEncoder)

    @classmethod
    def from_json(cls, episode_data_path: str) -> "Episode":
        """Load an episode data file. There is numpy array handling for json format."""
        # Check that the file exists
        if not os.path.exists(episode_data_path):
            raise FileNotFoundError(f"Episode file {episode_data_path} not found.")

        with open(episode_data_path, "r", encoding=DEFAULT_FILE_ENCODING) as f:
            data_dict = json.load(f, object_hook=decode_numpy)
            logger.debug(f"Data dict keys: {data_dict.keys()}")

        return cls(**data_dict)

    @classmethod
    def from_parquet(
        cls, episode_data_path: str, format: Literal["lerobot_v2", "lerobot_v2.1"]
    ) -> "Episode":
        """
        Load an episode data file. We only extract the information from the parquet data file.
        TODO(adle): Add more information in the Episode when loading from parquet data file from metafiles and videos
        """
        # Check that the file exists
        if not os.path.exists(episode_data_path):
            raise FileNotFoundError(f"Episode file {episode_data_path} not found.")

        episode_df = pd.read_parquet(episode_data_path)
        # Try to load the tasks.jsonl
        dataset_path = str(Path(episode_data_path).parent.parent.parent)

        tasks_path = os.path.join(dataset_path, "meta", "tasks.jsonl")
        if os.path.exists(tasks_path):
            # Load the tasks.jsonl file
            tasks_df = pd.read_json(tasks_path, lines=True)
            # Get the task index from the task index column
            episode_df["task_index"] = tasks_df["task_index"].iloc[0]
            # Merge the task index with the episode_df
            episode_df = pd.merge(
                episode_df,
                tasks_df[["task_index", "task"]],
                on="task_index",
                how="left",
            )

        # Rename the columns to match the expected names in the instance
        episode_df.rename(
            columns={
                "observation.state": "joints_position",
                "task": "language_instruction",
            },
            inplace=True,
        )
        # agregate the columns in joints_position, timestamp, main_image, state to a column observation.
        cols = ["joints_position", "timestamp"]
        if "language_instruction" in episode_df.columns:
            cols.append("language_instruction")
        # Create a new column "observation" that is a dict of the selected columns for each row
        episode_df["observation"] = episode_df[cols].to_dict(orient="records")

        # Add metadata to the episode
        # the path is like this : dataset_name/data/chunk-000/episode_xxxxxx.parquet
        # get the path : dataset_name
        normalized = os.path.normpath(episode_data_path)
        parts = normalized.split(os.sep)
        if len(parts) >= 4:
            dataset_path = parts[-4]
        else:
            logger.warning(
                f"Episode {episode_data_path} does not contain the dataset name in the path. Path should be: dataset_name/data/chunk-000/episode_xxxxxx.parquet"
                + "Using parent folder name as dataset name."
            )
            dataset_path = os.path.basename(os.path.dirname(episode_data_path))

        metadata = {
            "dataset_name": dataset_path,
            "format": format,
            "index": episode_df["episode_index"].iloc[0],
        }

        episode_model = cls(
            steps=cast(List[Step], episode_df.to_dict(orient="records")),
            metadata=metadata,
        )
        return episode_model

    @classmethod
    def load(
        cls,
        episode_data_path: str,
        format: Literal["json", "lerobot_v2", "lerobot_v2.1"],
    ) -> "Episode":
        """Load an episode data file. There is numpy array handling for json format.""
        If we load the parquet file we don't have informations about the images
        """
        episode_data_extension = episode_data_path.split(".")[-1]

        if episode_data_extension == "json":
            return cls.from_json(episode_data_path)
        elif episode_data_extension == "parquet":
            return cls.from_parquet(
                episode_data_path,
                format=cast(Literal["lerobot_v2", "lerobot_v2.1"], format),
            )
        else:
            raise ValueError(
                f"Unsupported episode data format: {episode_data_extension}"
            )

    def add_step(self, step: Step):
        """
        Add a step to the episode
        Handles the is_first, is_terminal and is_last flags to set the correct values when appending a step
        """
        # When a step is aded, it is the last of the episode by default until we add another step
        step.is_terminal = True
        step.is_last = True

        # Check if the observation are all NAN values (this is the case when there is a read error on motors)
        # If so, replace them with the previous step values
        if len(self.steps) > 0 and np.isnan(step.observation.joints_position).all():
            # Replace the joints_position with the previous step
            step.observation.joints_position = self.steps[
                -1
            ].observation.joints_position.copy()

        # If current step is the first step of the episode
        if not self.steps:
            step.is_first = True
        else:
            step.is_first = False
            # Change the previous step to not be terminal and last
            self.steps[-1].is_terminal = False
            self.steps[-1].is_last = False
        # Append the step to the episode
        self.steps.append(step)

    def update_previous_step(self, step: Step):
        """
        Update the previous step with the given step.
        """
        # The action is an order in absolute on the postion of the robots joints (radians angles)
        if len(self.steps) > 0:
            self.steps[-1].action = step.observation.joints_position.copy()

    async def play(
        self,
        robots: List[BaseRobot],
        playback_speed: float = 1.0,
        interpolation_factor: int = 4,
        replicate: bool = False,
    ):
        """
        Play the episode on the robot with on-the-fly interpolation.
        """

        def move_robots(joints: np.ndarray) -> None:
            """
            Solve which robot should move depending on the number of joints and
            the number of robots.
            - If nb robots == nb joints, move each robot with its respective joints
            - If nb joints > nb robots, move each robot with its respective joints until
                the last robot. Extra joints are ignored.
            - If nb joints < nb robots, move each robot with its respective joints until
                the last joint. Extra robots are ignored
            """

            nonlocal robots

            nb_joints = 1 + len(joints) % 6  # 6 joints per robot
            for i, robot in enumerate(robots):  # extra joints are ignored
                # If there are more robots than joints, ignore the extra robots
                if i >= nb_joints:
                    if replicate is False:
                        break
                    else:
                        # Go back to the first robot
                        i = i % nb_joints

                # Get the joints for the current robot
                robot_joints = joints[i * 6 : (i + 1) * 6]
                # Move the robot with its respective joints
                robot.set_motors_positions(robot_joints, enable_gripper=True)

        for index, step in enumerate(self.steps):
            # Get current and next step
            curr_step = step
            next_step = self.steps[index + 1] if index + 1 < len(self.steps) else None

            if (
                next_step is not None
                and curr_step.observation.timestamp is not None
                and next_step.observation.timestamp is not None
                and curr_step.observation.joints_position is not None
                and next_step.observation.joints_position is not None
            ):
                # if the current step is all NAN, skip
                if np.isnan(curr_step.observation.joints_position).all():
                    logger.warning(
                        f"Skipping step {index} because all joints positions are NaN"
                    )
                    continue
                # Calculate base delta timestamp
                delta_timestamp = (
                    next_step.observation.timestamp - curr_step.observation.timestamp
                )
                # Higher playback speed = less time per segment
                # Higher interpolation factor = less time per segment + more segments
                time_per_segment = (
                    delta_timestamp / interpolation_factor / playback_speed
                )

                # Fill empty values from the next step joints with the current step
                next_step.observation.joints_position = np.where(
                    np.isnan(next_step.observation.joints_position),
                    curr_step.observation.joints_position,
                    next_step.observation.joints_position,
                )

                # Perform interpolation steps
                for i in range(interpolation_factor):
                    start_time = time.perf_counter()

                    # Calculate interpolation ratio (0 to 1 across all segments)
                    t = i / interpolation_factor

                    # Interpolate between the current and next step
                    interp_value = t * (next_step.observation.joints_position) + (
                        1 - t
                    ) * (curr_step.observation.joints_position)

                    if index % 20 == 0 and i == 0:
                        logger.info(f"Playing step {index}")

                    move_robots(interp_value)
                    # Timing control
                    elapsed = time.perf_counter() - start_time
                    time_to_wait = max(time_per_segment - elapsed, 0)
                    await asyncio.sleep(time_to_wait)

            else:
                # Handle last step or cases where timestamp is None
                start_time = time.perf_counter()
                move_robots(curr_step.observation.joints_position)

    @property
    def index(self) -> int:
        """
        Return the episode index
        """
        return self.metadata.get("index", 0)

    # Setter
    @index.setter
    def index(self, value: int):
        """
        Set the episode index
        """
        self.metadata["index"] = value

    def convert_episode_data_to_LeRobot(
        self,
        fps: int,
        episodes_path: str,  # We need the episodes path to load the value of the last frame index
        episode_index: int = 0,
        last_frame_index: int = 0,
        task_index: int = 0,
    ):
        """
        Convert a dataset to the LeRobot format
        """
        logger.info("Converting dataset to LeRobot format...")

        # Prepare the data for the Parquet file
        episode_data: Dict[str, List] = {
            "action": [],
            "observation.state": [],  # with a dot, not an underscore
            "timestamp": [],
            "task_index": [],
            "episode_index": [],
            "frame_index": [],
            "index": [],
        }

        if self.steps[0].observation.timestamp is None:
            raise ValueError(
                "The first step of the episode must have a timestamp to calculate the other timestamps during reedition of timestamps."
            )

        logger.info(f"Number of steps during conversion: {len(self.steps)}")

        # episode_data["timestamp"] = [step.observation.timestamp for step in self.steps]
        episode_data["timestamp"] = (np.arange(len(self.steps)) / fps).tolist()

        for frame_index, step in enumerate(self.steps):
            # Fill in the data for each step
            episode_data["episode_index"].append(episode_index)
            episode_data["frame_index"].append(frame_index)
            episode_data["observation.state"].append(
                step.observation.joints_position.astype(np.float32)
            )
            episode_data["index"].append(frame_index + last_frame_index)
            # TODO: Implement multiple tasks in dataset
            episode_data["task_index"].append(task_index)
            assert step.action is not None, (
                "The action must be set for each step before saving"
            )
            episode_data["action"].append(step.action.tolist())

        # Validate frame dimensions and data type
        height, width = self.steps[0].observation.main_image.shape[:2]
        if any(
            frame.shape[:2] != (height, width) or frame.ndim != 3
            for frame in self.get_episode_frames_main_camera()
        ):
            raise ValueError(
                "All frames must have the same dimensions and be 3-channel RGB images."
            )

        return LeRobotEpisodeModel(
            action=episode_data["action"],
            observation_state=episode_data["observation.state"],
            timestamp=episode_data["timestamp"],
            task_index=episode_data["task_index"],
            episode_index=episode_data["episode_index"],
            frame_index=episode_data["frame_index"],
            index=episode_data["index"],
        )

    def get_episode_frames_main_camera(self) -> List[np.ndarray]:
        """
        Return the frames of the main camera
        """
        return [step.observation.main_image for step in self.steps]

    def get_episode_frames_secondary_cameras(self) -> List[np.ndarray]:
        """
        Returns a list, where each np.array is a series of frames for a secondary camera.
        """
        # Handle the case where there are no secondary images
        if len(self.steps) == 0 or not self.steps[0].observation.secondary_images:
            return []

        # Convert the nested structure to a numpy array first
        all_images = [
            np.array([step.observation.secondary_images[i] for step in self.steps])
            for i in range(len(self.steps[0].observation.secondary_images))
        ]

        return all_images

    def delete(self, update_hub: bool = True, repo_id: str | None = None) -> None:
        """
        Remove files related to the episode. Note: this doesn't update the meta files from the dataset.
        Call Data.delete_episode to update the meta files.

        If update_hub is True, the files will be removed from the Hugging Face repository.
        There is no verification that the files are actually in the repository or that the repository exists.
        You need to do that beforehand.
        """
        if (
            self.metadata.get("format") == "lerobot_v2"
            or self.metadata.get("format") == "lerobot_v2.1"
        ):
            # Delete the parquet file
            try:
                os.remove(self.parquet_path)
            except FileNotFoundError:
                logger.warning(
                    f"Parquet file {self.parquet_path} not found. Skipping deletion."
                )

            if update_hub and repo_id is not None:
                # In the huggingface dataset, we need to pass the relative path.
                relative_episode_path = (
                    f"data/chunk-000/episode_{self.index:06d}.parquet"
                )
                delete_file(
                    repo_id=repo_id,
                    path_in_repo=relative_episode_path,
                    repo_type="dataset",
                )

            # Remove the video files from the HF repository
            all_camera_folders = os.listdir(self.cameras_folder_path)
            for camera_key in all_camera_folders:
                if "image" not in camera_key:
                    continue
                try:
                    os.remove(self.get_video_path(camera_key))
                except FileNotFoundError:
                    logger.warning(
                        f"Video file {self.get_video_path(camera_key)} not found. Skipping deletion."
                    )
                if update_hub and repo_id is not None:
                    delete_file(
                        repo_id=repo_id,
                        path_in_repo=f"videos/chunk-000/{camera_key}/episode_{self.index:06d}.mp4",
                        repo_type="dataset",
                    )

        elif self.metadata.get("format") == "json":
            os.remove(self.json_path)

    def parquet(self) -> pd.DataFrame:
        """
        Load the .parquet file of the episode. Only works for LeRobot format.
        """
        if not (
            self.metadata.get("format") == "lerobot_v2"
            or self.metadata.get("format") == "lerobot_v2.1"
        ):
            raise ValueError(
                "The episode must be in LeRobot format to convert it to a DataFrame"
            )

        return pd.read_parquet(self.parquet_path)


class LeRobotEpisodeModel(BaseModel):
    """
    Data model for LeRobot episode in Parquet format
    Stored in a parquet in dataset_name/data/chunk-000/episode_xxxxxx.parquet
    """

    action: List[List[float]]
    observation_state: List[List[float]]
    timestamp: List[float]
    task_index: List[int]
    episode_index: List[int]
    frame_index: List[int]
    index: List[int]

    @model_validator(mode="before")
    def validate_lengths(cls, values):
        """
        Ensure all lists have the same length.
        """
        lengths = [
            len(values.get(field, []))
            for field in [
                "action",
                "observation_state",
                "timestamp",
                "task_index",
                "episode_index",
                "frame_index",
                "index",
            ]
        ]
        if len(set(lengths)) != 1:
            raise ValueError(
                "All items in LeRobotEpisodeParquet must have the same length."
            )
        return values

    def to_parquet(self, filename: str):
        """
        Save the episode to a Parquet file
        """
        df = pd.DataFrame(self.model_dump())
        # Rename the columns to match the expected names in the Parquet file
        df.rename(columns={"observation_state": "observation.state"}, inplace=True)
        df.to_parquet(filename, index=False)
        logger.debug(f"Wrote {df.shape[0]} rows dataset to {filename}")


class Dataset:
    """
    Handle common dataset operations. Useful to manage the dataset.
    """

    episodes: List[Episode]
    metadata: dict = Field(default_factory=dict)
    path: str
    dataset_name: str
    episode_format: Literal["json", "lerobot_v2", "lerobot_v2.1"]
    data_file_extension: str
    # Full path to the dataset folder
    folder_full_path: Path

    def __init__(self, path: str) -> None:
        """
        Load an existing dataset.
        """
        # Check path format
        path_obj = Path(path)
        path_parts = path_obj.parts
        if len(path_parts) < 2 or path_parts[-2] not in [
            "json",
            "lerobot_v2",
            "lerobot_v2.1",
        ]:
            raise ValueError("Wrong dataset path provided.")

        self.path = str(path_obj)
        self.episodes = []
        self.dataset_name = path_parts[-1]
        self.episode_format = cast(
            Literal["json", "lerobot_v2", "lerobot_v2.1"], path_parts[-2]
        )
        self.folder_full_path = path_obj
        self.data_file_extension = "json" if path_parts[-2] == "json" else "parquet"
        self.HF_API = HfApi(token=get_hf_token())

        # Validate dataset name
        if not Dataset.check_dataset_name(self.dataset_name):
            raise ValueError(
                "Dataset name contains invalid characters. Should not contain spaces or /"
            )

        # Check that the dataset folder exists
        if not os.path.exists(self.folder_full_path):
            raise ValueError(f"Dataset folder {self.folder_full_path} does not exist")

    @classmethod
    def check_dataset_name(cls, name: str) -> bool:
        """Validate dataset name format"""
        return " " not in name and "/" not in name

    @classmethod
    def consolidate_dataset_name(cls, name: str) -> str:
        """
        Check if the dataset name is valid.
        To be valid, the dataset name must be a string without spaces, /, or -.

        If not we replace them with underscores.
        """
        if not cls.check_dataset_name(name):
            logger.warning(
                "Dataset name contains invalid characters. Replacing them with underscores."
            )
            name.replace(" ", "_").replace("/", "_").replace("-", "_")

        return name

    @classmethod
    def remove_ds_store_files(cls, folder_path: str):
        try:
            # Iterate through all items in the folder
            for item in os.listdir(folder_path):
                item_path = os.path.join(folder_path, item)

                # If item is a .DS_Store file, remove it
                if item == ".DS_Store":
                    os.remove(item_path)
                    continue

                # If item is a directory, recurse into it
                if os.path.isdir(item_path):
                    cls.remove_ds_store_files(item_path)

        except (PermissionError, OSError):
            pass

    def get_episode_data_path(self, episode_id: int) -> str:
        """Get the full path to the data with episode id"""
        if self.episode_format == "json":
            return str(
                os.path.join(
                    os.path.dirname(self.folder_full_path),
                    f"episode_{episode_id:06d}.{self.data_file_extension}",
                )
            )
        else:
            return os.path.join(
                self.folder_full_path,
                "data",
                "chunk-000",
                f"episode_{episode_id:06d}.{self.data_file_extension}",
            )

    @property
    def meta_folder_full_path(self) -> str:
        """Get the folder path of the dataset"""
        return str(self.folder_full_path / "meta")

    @property
    def data_folder_full_path(self) -> str:
        """Get the full path to the data folder"""
        return str(self.folder_full_path / "data" / "chunk-000")

    @property
    def videos_folder_full_path(self) -> str:
        """Get the full path to the videos folder"""
        return str(self.folder_full_path / "videos" / "chunk-000")

    def get_df_episode(self, episode_id: int) -> pd.DataFrame:
        """Get the episode data as a pandas DataFrame"""
        if self.episode_format.startswith("lerobot"):
            logger.debug(f"Loading episode {episode_id} from parquet file")
            logger.debug(f"Episode data path: {self.get_episode_data_path(episode_id)}")
            return pd.read_parquet(self.get_episode_data_path(episode_id))
        elif self.episode_format == "json":
            return pd.read_json(self.get_episode_data_path(episode_id))
        else:
            raise NotImplementedError(
                f"Episode format {self.episode_format} not supported"
            )

    @property
    def repo_id(self) -> str:
        """
        Return the huggingface repository id
        """
        repo_id = f"{get_hf_username_or_orgid()}/{self.dataset_name}"
        return repo_id

    def check_repo_exists(self, repo_id: str | None) -> bool:
        """Check if a repository exists on Hugging Face"""
        repo_id = repo_id or self.repo_id
        return self.HF_API.repo_exists(repo_id=repo_id, repo_type="dataset")

    def get_episode_data_path_in_repo(self, episode_id: int) -> str:
        """Get the full path to the data with episode id in the repository"""
        return (
            f"data/chunk-000/episode_{episode_id:06d}.{self.data_file_extension}"
            if self.episode_format.startswith("lerobot")
            else f"episode_{episode_id:06d}.{self.data_file_extension}"
        )

    def sync_local_to_hub(self):
        """Reupload the dataset folder to Hugging Face"""
        username_or_orgid = get_hf_username_or_orgid()
        if username_or_orgid is None:
            logger.warning(
                "No Hugging Face token found. Please add a token in the Admin page.",
            )
            return

        repository_exists = self.HF_API.repo_exists(
            repo_id=self.repo_id, repo_type="dataset"
        )

        # If the repository does not exist, push the dataset to Hugging Face
        if not repository_exists:
            self.push_dataset_to_hub()

        # else, Delete the folders and reupload the dataset.
        else:
            # Delete the dataset folders from Hugging Face
            try:
                delete_folder(
                    repo_id=self.repo_id, path_in_repo="./data", repo_type="dataset"
                )
            except Exception:
                logger.debug("No data folder to delete")
            try:
                delete_folder(
                    repo_id=self.repo_id, path_in_repo="./videos", repo_type="dataset"
                )
            except Exception:
                logger.debug("No videos folder to delete")
            try:
                delete_folder(
                    repo_id=self.repo_id, path_in_repo="./meta", repo_type="dataset"
                )
            except Exception:
                logger.debug("No meta folder to delete")
            # Reupload the dataset folder to Hugging Face
            self.HF_API.upload_folder(
                folder_path=self.folder_full_path,
                repo_id=self.repo_id,
                repo_type="dataset",
            )

    def delete(self) -> None:
        """Delete the dataset from the local folder and Hugging Face"""
        # Delete locally
        if not os.path.exists(self.folder_full_path):
            logger.error(f"Dataset not found in {self.folder_full_path}")
            return

        # Remove the data file if confirmation is correct
        if os.path.isdir(self.folder_full_path):
            shutil.rmtree(self.folder_full_path)
            logger.success(f"Dataset deleted: {self.folder_full_path}")
        else:
            logger.error(f"The Dataset is a file: {self.folder_full_path}")

        # Remove the dataset from Hugging Face
        if self.check_repo_exists(self.repo_id):
            delete_repo(repo_id=self.repo_id, repo_type="dataset")

    def reindex_episodes(
        self,
        folder_path: str,
        nb_steps_deleted_episode: int = 0,
        old_index_to_new_index: Optional[Dict[int, int]] = None,
    ) -> Dict[int, int]:
        """
        Reindex the episode after removing one.
        This is used for videos or for parquet file

        Parameters:
        -----------
        folder_path: str
            The path to the folder where the episodes data or videos are stored. May be users/Downloads/dataset_name/data/chunk-000/
            or  users/Downloads/dataset_name/videos/chunk-000/observation.main_image.right
        nb_steps_deleted_episode: int
            The number of steps deleted in the episode
        old_index_to_new_index: Optional[Dict[int, int]]
            A dictionary mapping old indices to new indices. If None, the function will create a new mapping.

        Returns:
        --------
        Dict[int, int]
            A dictionary mapping old indices to new indices.

        Example:
        --------
        episodes in data are [episode_000000.parquet, episode_000001.parquet, episode_000003.parquet] after we removed episode_000002.parquet
        the result will be [episode_000000.parquet, episode_000001.parquet, episode_000002.parquet]
        """

        # Create a mapping of old index to new index
        if old_index_to_new_index is None:
            old_index_to_new_index = {}
            current_new_index_max = 0

            for filename in sorted(os.listdir(folder_path)):
                if filename.startswith("episode_"):
                    # Check the episode files and extract the index
                    # Also extract the file extension
                    file_extension = filename.split(".")[-1]
                    old_index = int(filename.split("_")[-1].split(".")[0])
                    old_index_to_new_index[old_index] = current_new_index_max
                    current_new_index_max += 1
            current_new_index_max = max(old_index_to_new_index.values()) + 1
        else:
            current_new_index_max = 0

        logger.debug(f"old_index_to_new_index: {old_index_to_new_index}")

        # Reindex the files in the folder
        total_nb_steps = 0
        for filename in sorted(os.listdir(folder_path)):
            if filename.startswith("episode_"):
                file_extension = filename.split(".")[-1]

                old_index = int(filename.split("_")[-1].split(".")[0])
                if old_index in old_index_to_new_index.keys():
                    new_index = old_index_to_new_index[old_index]
                else:
                    # If the file is not in the mapping, we need to create a new index
                    new_index = current_new_index_max
                    current_new_index_max += 1

                new_filename = f"episode_{new_index:06d}.{file_extension}"
                os.rename(
                    os.path.join(folder_path, filename),
                    os.path.join(folder_path, new_filename),
                )

                # Update the episode index inside the parquet file
                if file_extension == "parquet":
                    assert nb_steps_deleted_episode > 0, "Received 0 step deleted"
                    # Read the parquet file
                    df = pd.read_parquet(os.path.join(folder_path, new_filename))
                    # Use the mapping to update the episode index
                    df["episode_index"] = df["episode_index"].replace(
                        old_index_to_new_index
                    )
                    logger.debug(
                        f"Updating episode index in {new_filename}: {df['episode_index']}"
                    )
                    # Replace the global index (total number of steps in the dataset)
                    # First, make it from zero to the total number of rows
                    df["index"] = np.arange(len(df))
                    # Then, add the total number of steps in the dataset to the index
                    df["index"] = df["index"] + total_nb_steps
                    # Update the total number of steps
                    total_nb_steps += len(df)
                    # Save the updated parquet file
                    df.to_parquet(os.path.join(folder_path, new_filename))

                if file_extension == "json":
                    # Update the episode index inside the json file with pandas
                    df = pd.read_json(os.path.join(folder_path, new_filename))
                    df["episode_index"] = df["episode_index"].replace(
                        old_index_to_new_index
                    )
                    df.to_json(os.path.join(folder_path, new_filename))

        return old_index_to_new_index

    def delete_episode(self, episode_id: int, update_hub: bool = True) -> None:
        """
        Delete the episode data from the dataset.
        If format is lerobot, also delete the episode videos from the dataset
        and updates the meta data.
        JSON format not supported

        If update_hub is True, also delete the episode data from the Hugging Face repository
        """

        episode_to_delete = Episode.load(
            self.get_episode_data_path(episode_id), format=self.episode_format
        )
        # Get the full path to the data with episode id

        if self.episode_format == "lerobot_v2.0":
            raise NotImplementedError(
                "Episode deletion is not implemented for LeRobot v2.0 format. Please use v2.1 format."
            )

        if self.check_repo_exists(self.repo_id) is False:
            logger.warning(
                f"Repository {self.repo_id} does not exist on Hugging Face. Skipping deletion on Hugging Face"
            )
            update_hub = False

        logger.info(
            f"Deleting episode {episode_id} from dataset {self.dataset_name} with episode format {self.episode_format}"
        )

        if self.episode_format.startswith("lerobot"):
            # Start loading current meta data
            info_model = InfoModel.from_json(
                meta_folder_path=self.meta_folder_full_path
            )
            tasks_model = TasksModel.from_jsonl(
                meta_folder_path=self.meta_folder_full_path
            )
            episodes_model = EpisodesModel.from_jsonl(
                meta_folder_path=self.meta_folder_full_path,
                format=cast(Literal["lerobot_v2", "lerobot_v2.1"], self.episode_format),
            )
            if info_model.codebase_version == "v2.1":
                episodes_stats_model = EpisodesStatsModel.from_jsonl(
                    meta_folder_path=self.meta_folder_full_path
                )
            elif info_model.codebase_version == "v2.0":
                stats_model = StatsModel.from_json(
                    meta_folder_path=self.meta_folder_full_path
                )
            else:
                raise NotImplementedError(
                    f"Codebase version {info_model.codebase_version} not supported, should be v2.1 or v2.0"
                )

            # Update meta data before episode removal
            try:
                episode_parquet = episode_to_delete.parquet()
            except FileNotFoundError as e:
                logger.warning(f"Episode {episode_id} not found: {e}")
                episode_parquet = pd.DataFrame()
            tasks_model.update_for_episode_removal(
                df_episode_to_delete=episode_parquet,
                data_folder_full_path=self.data_folder_full_path,
            )
            tasks_model.save(meta_folder_path=self.meta_folder_full_path)
            logger.info("Tasks model updated")

            info_model.update_for_episode_removal(
                df_episode_to_delete=episode_parquet,
            )
            info_model.save(meta_folder_path=self.meta_folder_full_path)
            logger.info("Info model updated")

            # Delete the actual episode files (parquet and mp4 video)
            episode_to_delete.delete(update_hub=update_hub)

            # Rename the remaining episodes to keep the numbering consistent
            # be sure to reindex AFTER deleting the episode data
            old_index_to_new_index = self.reindex_episodes(
                nb_steps_deleted_episode=len(episode_to_delete.steps),
                folder_path=self.data_folder_full_path,
            )
            # Reindex the episode videos
            for camera_folder_full_path in self.get_camera_folders_full_paths():
                self.reindex_episodes(
                    folder_path=camera_folder_full_path,
                    old_index_to_new_index=old_index_to_new_index,  # type: ignore
                )

            episodes_model.update_for_episode_removal(
                episode_to_delete_index=episode_id,
                old_index_to_new_index=old_index_to_new_index,
            )
            episodes_model.save(
                meta_folder_path=self.meta_folder_full_path, save_mode="overwrite"
            )
            logger.info("Episodes model updated")

            if info_model.codebase_version == "v2.1":
                episodes_stats_model.update_for_episode_removal(
                    episode_to_delete_index=episode_id,
                    old_index_to_new_index=old_index_to_new_index,
                )
                episodes_stats_model.save(meta_folder_path=self.meta_folder_full_path)
                logger.info("Episodes stats model updated")
            elif info_model.codebase_version == "v2.0":
                # Update for episode removal is not implemented
                stats_model.update_for_episode_removal(
                    data_folder_path=self.data_folder_full_path,
                )
                stats_model.save(meta_folder_path=self.meta_folder_full_path)
                logger.info("Stats model updated")

            if update_hub:
                upload_folder(
                    folder_path=self.meta_folder_full_path,
                    repo_id=self.repo_id,
                    repo_type="dataset",
                    path_in_repo="meta",
                )

    def get_camera_folders_full_paths(self) -> List[str]:
        """
        Return the full path to the camera folders.
        This contains episode_000000.mp4, episode_000001.mp4, etc.
        """
        if self.episode_format == "json":
            raise ValueError("This method is only available for LeRobot datasets")
        return [
            os.path.join(self.videos_folder_full_path, camera_name)
            for camera_name in os.listdir(self.videos_folder_full_path)
        ]

    def get_camera_folders_repo_paths(self) -> List[str]:
        """
        Return the path to the camera folder in the repository
        """
        return [
            f"videos/chunk-000/{camera_name}"
            for camera_name in os.listdir(self.videos_folder_full_path)
        ]

    def get_total_frames(self) -> int:
        """
        Return the total number of frames in the dataset
        """
        return sum(len(episode.steps) for episode in self.episodes)

    def get_robot_types(self) -> str:
        """
        Return in one string the robot types used in the dataset
        """
        unique_robot_types = set(
            episode.metadata.get("robot_type") for episode in self.episodes
        )
        # Concatenate all the robot types in a string
        return ", ".join(
            str(robot) for robot in unique_robot_types if robot is not None
        )

    def get_observation_state_shape(self) -> tuple:
        """
        Check that the dataset has the same observation shape for all states and return it
        """
        unique_shapes = set(
            episode.steps[0].observation.state.shape for episode in self.episodes
        )
        if len(unique_shapes) > 1:
            raise ValueError(
                f"Dataset has multiple observation shapes: {unique_shapes}"
            )
        return unique_shapes.pop()

    def get_images_shape(self) -> tuple:
        """
        Check that all the images have the same shape and return it
        """
        unique_shapes = set(
            step.observation.main_image.shape
            for episode in self.episodes
            for step in episode.steps
        )
        if len(unique_shapes) > 1:
            raise ValueError(f"Dataset has multiple image shapes: {unique_shapes}")
        return unique_shapes.pop()

    def get_joints_position_shape(self) -> tuple:
        """
        Check that the dataset has the same observation.joint_positions shape for all episodes
        Return the shape of the observation main image
        """
        unique_shapes = set(
            step.observation.joints_position.shape
            for episode in self.episodes
            for step in episode.steps
        )

        if len(unique_shapes) > 1:
            raise ValueError(
                f"Dataset has multiple observation.joint_positions shapes: {unique_shapes}"
            )
        return unique_shapes.pop()

    def get_average_fps(self) -> float:
        """
        Return the average FPS of the dataset
        """
        # Calculate FPS for each episode
        episode_fps = []
        for episode in self.episodes:
            timestamps = np.array(
                [step.observation.timestamp for step in episode.steps]
            )
            if (
                len(timestamps) > 1
            ):  # Ensure we have at least 2 timestamps to calculate diff
                fps = 1 / np.mean(np.diff(timestamps))
                episode_fps.append(fps)

        return np.mean(episode_fps)

    def generate_read_me_string(self, dataset_name: str) -> str:
        """
        Generate a README string for the dataset.
        This is used to create the README file in the dataset folder.
        """
        return f"""
---
tags:
- phosphobot
- so100
- phospho-dk
task_categories:
- robotics                                                   
---

# {dataset_name}

**This dataset was generated using a [phospho starter pack](https://robots.phospho.ai).**

This dataset contains a series of episodes recorded with a robot and multiple cameras. \
It can be directly used to train a policy using imitation learning. \
It's compatible with LeRobot and RLDS.
"""

    def push_dataset_to_hub(self, branch_path: str | None = None):
        """
        Push the dataset to the Hugging Face Hub.

        Args:
            branch_path (str, optional): Additional branch to push to besides main
        """
        try:
            # Initialize HF API with token

            # Try to get username/org ID from token
            username_or_org_id = None
            try:
                # Get user info from token
                user_info = self.HF_API.whoami()
                username_or_org_id = parse_hf_username_or_orgid(user_info)

                if not username_or_org_id:
                    logger.error("Could not get username or org ID from token")
                    return

            except Exception as e:
                logger.warning(
                    "No user or org with write access found. Won't be able to push to Hugging Face."
                )
                return

            # Create README if it doesn't exist
            readme_path = os.path.join(self.folder_full_path, "README.md")
            if not os.path.exists(readme_path):
                with open(
                    readme_path, "w", encoding=DEFAULT_FILE_ENCODING
                ) as readme_file:
                    readme_file.write(self.generate_read_me_string(self.dataset_name))

            # Construct full repo name
            dataset_repo_name = f"{username_or_org_id}/{self.dataset_name}"
            create_2_1_branch = False

            # Check if repo exists, create if it doesn't
            try:
                self.HF_API.repo_info(repo_id=dataset_repo_name, repo_type="dataset")
                logger.info(f"Repository {dataset_repo_name} already exists.")
            except Exception:
                logger.info(
                    f"Repository {dataset_repo_name} does not exist. Creating it..."
                )
                create_repo(
                    repo_id=dataset_repo_name,
                    repo_type="dataset",
                    exist_ok=True,
                    token=True,
                )
                logger.info(f"Repository {dataset_repo_name} created.")
                create_2_1_branch = True

            # Push to main branch
            logger.info(
                f"Pushing the dataset to the main branch in repository {dataset_repo_name}"
            )
            self.HF_API.upload_folder(
                folder_path=self.folder_full_path,
                repo_id=dataset_repo_name,
                repo_type="dataset",
            )

            repo_refs = self.HF_API.list_repo_refs(
                repo_id=dataset_repo_name, repo_type="dataset"
            )
            existing_branch_names = [ref.name for ref in repo_refs.branches]

            # Create and push to v2.1 branch if needed
            if create_2_1_branch:
                try:
                    if "v2.1" not in existing_branch_names:
                        logger.info(
                            f"Creating branch v2.1 for dataset {dataset_repo_name}"
                        )
                        create_branch(
                            dataset_repo_name,
                            repo_type="dataset",
                            branch="v2.1",
                            token=True,
                        )
                        logger.info(
                            f"Branch v2.1 created for dataset {dataset_repo_name}"
                        )

                    # Push to v2.1 branch
                    logger.info(
                        f"Pushing the dataset to the branch v2.1 in repository {dataset_repo_name}"
                    )
                    self.HF_API.upload_folder(
                        folder_path=self.folder_full_path,
                        repo_id=dataset_repo_name,
                        repo_type="dataset",
                        revision="v2.1",
                    )
                except Exception as e:
                    logger.error(f"Error handling v2.1 branch: {e}")

            # Push to additional branch if specified
            if branch_path:
                try:
                    if branch_path not in existing_branch_names:
                        logger.info(
                            f"Creating branch {branch_path} for dataset {dataset_repo_name}"
                        )
                        create_branch(
                            dataset_repo_name,
                            repo_type="dataset",
                            branch=branch_path,
                            token=True,
                        )
                        logger.info(
                            f"Branch {branch_path} created for dataset {dataset_repo_name}"
                        )

                    # Push to specified branch
                    logger.info(f"Pushing the dataset to branch {branch_path}")
                    self.HF_API.upload_folder(
                        folder_path=self.folder_full_path,
                        repo_id=dataset_repo_name,
                        repo_type="dataset",
                        revision=branch_path,
                    )
                    logger.info(f"Dataset pushed to branch {branch_path}")
                except Exception as e:
                    logger.error(f"Error handling custom branch: {e}")

        except Exception as e:
            logger.warning(f"An error occurred: {e}")

    def merge_datasets(
        self,
        second_dataset: "Dataset",
        new_dataset_name: str,
        video_transform: dict[str, str],
    ) -> None:
        """
        Merge multiple datasets into one.
        This will create a new dataset with the merged data.

        Merge `self` with `second_dataset` and create a new dataset.

        Dataset Structure

        Args:
            second_dataset (Dataset): Dataset to merge with `self`.
            new_dataset_name (str): Name of the folder where the merged dataset
                will be created.
            video_transform (dict[str, str]): Mapping of camera folder names
                from this dataset to the corresponding folders in
                ``second_dataset``. It ensures videos are copied to the correct
                location.

        The resulting dataset will follow this structure:

        / videos
            ├── chunk-000
            │   ├── observation.images.main
            │   |   ├── episode_000000.mp4
            │   ├── observation.images.secondary_0
            │   |   ├── episode_000000.mp4
        / data
            ├── chunk-000
            │   ├── episode_000000.parquet
        / meta
            ├── info.json
            ├── tasks.jsonl
            ├── episodes.jsonl
            ├── episodes_stats.jsonl
        / README.md
        """
        # Check that all datasets have the same format
        if second_dataset.episode_format != self.episode_format:
            raise ValueError(
                f"Dataset {second_dataset.dataset_name} has a different format: {second_dataset.episode_format}"
            )

        path_result_dataset = os.path.join(
            os.path.dirname(self.folder_full_path),
            new_dataset_name,
        )
        # If the dataset already exists, raise an error
        if os.path.exists(path_result_dataset):
            raise ValueError(
                f"Dataset {new_dataset_name} already exists in {path_result_dataset}"
            )
        os.makedirs(path_result_dataset, exist_ok=True)

        path_to_videos = os.path.join(
            path_result_dataset,
            "videos",
            "chunk-000",
        )
        os.makedirs(path_to_videos, exist_ok=True)

        ### VIDEOS
        logger.debug("Moving videos to the new dataset")

        # Start by moving videos to the new dataset
        for video_key in video_transform.keys():
            video_folder = video_key
            src_folder = os.path.join(self.videos_folder_full_path, video_folder)
            if os.path.exists(src_folder):
                # Move the video folder to the new dataset
                shutil.copytree(
                    src_folder,
                    os.path.join(path_to_videos, video_folder),
                )

                video_files = [f for f in os.listdir(src_folder) if f.endswith(".mp4")]
                nb_videos = len(video_files)

                # Move the videos from the second dataset to the new dataset and increment the index
                second_video_folder = video_transform[video_key]
                video_folder_full_path = os.path.join(
                    second_dataset.videos_folder_full_path,
                    second_video_folder,
                )
                for video_file in os.listdir(video_folder_full_path):
                    if video_file.endswith(".mp4"):
                        # Get the index of the video
                        video_index = int(video_file.split("_")[-1].split(".")[0])
                        # Rename the video file
                        new_video_file = f"episode_{video_index + nb_videos:06d}.mp4"
                        # Move the video file to the new dataset
                        shutil.copy(
                            os.path.join(video_folder_full_path, video_file),
                            os.path.join(path_to_videos, video_folder, new_video_file),
                        )

        ### META DATA
        logger.debug("Recreating meta files")
        meta_folder_path = os.path.join(path_result_dataset, "meta")
        os.makedirs(meta_folder_path, exist_ok=True)

        #### Tasks Model
        logger.debug("Creating tasks.jsonl")
        initial_tasks = TasksModel.from_jsonl(
            meta_folder_path=self.meta_folder_full_path
        )
        second_tasks = TasksModel.from_jsonl(
            meta_folder_path=second_dataset.meta_folder_full_path
        )
        tasks_mapping_second_to_first, new_number_of_tasks = initial_tasks.merge_with(
            second_task_model=second_tasks,
            meta_folder_to_save_to=meta_folder_path,
        )

        #### Episodes Model
        logger.debug("Creating episodes.jsonl")
        initial_episodes = EpisodesModel.from_jsonl(
            meta_folder_path=self.meta_folder_full_path,
            format="lerobot_v2.1",
        )
        second_episodes = EpisodesModel.from_jsonl(
            meta_folder_path=second_dataset.meta_folder_full_path,
            format="lerobot_v2.1",
        )
        initial_episodes.merge_with(
            second_episodes_model=second_episodes,
            meta_folder_to_save_to=meta_folder_path,
        )

        #### Info Model
        logger.debug("Creating info.json")

        first_info = InfoModel.from_json(
            meta_folder_path=self.meta_folder_full_path,
            format="lerobot_v2.1",
        )
        second_info = InfoModel.from_json(
            meta_folder_path=second_dataset.meta_folder_full_path,
            format="lerobot_v2.1",
        )
        first_info.merge_with(
            second_info_model=second_info,
            meta_folder_to_save_to=meta_folder_path,
            new_nb_tasks=new_number_of_tasks,
        )

        #### Stats model
        logger.debug("Creating episodes_stats.jsonl")

        first_stats = EpisodesStatsModel.from_jsonl(
            meta_folder_path=self.meta_folder_full_path
        )
        second_stats = EpisodesStatsModel.from_jsonl(
            meta_folder_path=second_dataset.meta_folder_full_path
        )
        first_stats.merge_with(
            second_stats_model=second_stats,
            meta_folder_path=meta_folder_path,
        )

        ### PARQUET FILES
        logger.debug("Moving parquet files to the new dataset")

        # Move the parquet files to the new dataset
        path_to_data = os.path.join(
            path_result_dataset,
            "data",
            "chunk-000",
        )
        os.makedirs(path_to_data, exist_ok=True)
        for parquet_file in os.listdir(self.data_folder_full_path):
            if parquet_file.endswith(".parquet"):
                # Move the parquet file to the new dataset
                shutil.copy(
                    os.path.join(self.data_folder_full_path, parquet_file),
                    os.path.join(path_to_data, parquet_file),
                )

        # Reload the first dataset info model
        first_info = InfoModel.from_json(
            meta_folder_path=self.meta_folder_full_path,
            format="lerobot_v2.1",
        )

        # Move the parquet files from the second dataset to the new dataset and edit them
        # - Rename the parquet file
        # - Update the episode index in the parquet file
        # - Update the index in the parquet file
        # - Update the task index in the parquet file

        for parquet_file in os.listdir(second_dataset.data_folder_full_path):
            if parquet_file.endswith(".parquet"):
                # Get the index of the parquet file
                parquet_index = int(parquet_file.split("_")[-1].split(".")[0])
                # Rename the parquet file
                new_parquet_file = (
                    f"episode_{parquet_index + first_info.total_episodes:06d}.parquet"
                )
                # Move the parquet file to the new dataset
                shutil.copy(
                    os.path.join(second_dataset.data_folder_full_path, parquet_file),
                    os.path.join(path_to_data, new_parquet_file),
                )

                # Load the parquet file
                df = pd.read_parquet(
                    os.path.join(path_to_data, new_parquet_file),
                )

                df["episode_index"] = df["episode_index"] + first_info.total_episodes
                df["task_index"] = df["task_index"].replace(
                    tasks_mapping_second_to_first,
                )
                df["index"] = df["index"] + first_info.total_frames

                # Save the parquet file
                df.to_parquet(
                    os.path.join(path_to_data, new_parquet_file),
                )

        # Create README file
        logger.debug("Creating README file")
        readme_path = os.path.join(path_result_dataset, "README.md")
        if not os.path.exists(readme_path):
            with open(readme_path, "w", encoding=DEFAULT_FILE_ENCODING) as readme_file:
                readme_file.write(self.generate_read_me_string(new_dataset_name))

        logger.info(f"Dataset {new_dataset_name} created successfully")

    def split_dataset(
        self, split_ratio: float, first_split_name: str, second_split_name: str
    ) -> None:
        """
        Split the dataset into two parts based on a given ratio.
        This will create two new datasets with the split data.
        The first dataset will contain split ratio of the original dataset,
        split_ratio should be between 0 and 1

        Note: This method is intended to work for v2.1 format only.

        Dataset Structure

        / videos
            ├── chunk-000
            │   ├── observation.images.main
            │   |   ├── episode_000000.mp4
            │   ├── observation.images.secondary_0
            │   |   ├── episode_000000.mp4
        / data
            ├── chunk-000
            │   ├── episode_000000.parquet
        / meta
            ├── info.json
            ├── tasks.jsonl
            ├── episodes.jsonl
            ├── episodes_stats.jsonl
        / README.md
        """
        if split_ratio <= 0 or split_ratio >= 1:
            raise ValueError(f"Split ratio {split_ratio} should be between 0 and 1")

        first_dataset_path = os.path.join(
            os.path.dirname(self.folder_full_path),
            first_split_name,
        )
        second_split_name_path = os.path.join(
            os.path.dirname(self.folder_full_path),
            second_split_name,
        )
        # If the dataset already exists, raise an error
        if os.path.exists(first_dataset_path):
            raise ValueError(
                f"Dataset {first_split_name} already exists in {first_dataset_path}"
            )
        if os.path.exists(second_split_name_path):
            raise ValueError(
                f"Dataset {second_split_name} already exists in {second_split_name_path}"
            )
        os.makedirs(first_dataset_path, exist_ok=True)
        os.makedirs(second_split_name_path, exist_ok=True)

        ### Find number of episodes

        path_to_data = os.path.join(
            self.folder_full_path,
            "data",
            "chunk-000",
        )
        nbr_of_episodes = len(
            [
                f
                for f in os.listdir(path_to_data)
                if f.endswith(".parquet") and f.startswith("episode_")
            ]
        )

        first_dataset_number_of_episodes = int(nbr_of_episodes * split_ratio)
        second_dataset_number_of_episodes = (
            nbr_of_episodes - first_dataset_number_of_episodes
        )
        logger.debug(
            f"Splitting dataset {self.dataset_name} into {first_split_name}: {first_dataset_number_of_episodes} and {second_split_name}: {second_dataset_number_of_episodes}"
        )

        ### VIDEOS
        logger.debug("Spliting videos")
        first_dataset_videos_path = os.path.join(
            first_dataset_path,
            "videos",
            "chunk-000",
        )
        os.makedirs(first_dataset_videos_path, exist_ok=True)
        second_dataset_videos_path = os.path.join(
            second_split_name_path,
            "videos",
            "chunk-000",
        )
        os.makedirs(second_dataset_videos_path, exist_ok=True)

        # Grab videos and move them
        for video_folder in os.listdir(self.videos_folder_full_path):
            if "image" in video_folder:
                # find all videos and sort them by name
                video_folder_full_path = os.path.join(
                    self.videos_folder_full_path, video_folder
                )
                video_files = [
                    f for f in os.listdir(video_folder_full_path) if f.endswith(".mp4")
                ]
                video_files.sort()
                # Split the videos into two parts
                first_dataset_video_files = video_files[
                    :first_dataset_number_of_episodes
                ]
                second_dataset_video_files = video_files[
                    first_dataset_number_of_episodes : first_dataset_number_of_episodes
                    + second_dataset_number_of_episodes
                ]
                # Move the video filed to the new dataset and rename the second ones
                os.makedirs(
                    os.path.join(first_dataset_videos_path, video_folder),
                    exist_ok=True,
                )
                for video_file in first_dataset_video_files:
                    # Move the video file to the new dataset
                    shutil.copy(
                        os.path.join(video_folder_full_path, video_file),
                        os.path.join(
                            first_dataset_videos_path,
                            video_folder,
                            video_file,
                        ),
                    )

                os.makedirs(
                    os.path.join(second_dataset_videos_path, video_folder),
                    exist_ok=True,
                )
                for video_file in second_dataset_video_files:
                    # Get the index of the video
                    video_index = (
                        int(video_file.split("_")[-1].split(".")[0])
                        - first_dataset_number_of_episodes
                    )
                    # Rename the video file
                    new_video_file = f"episode_{video_index:06d}.mp4"
                    # Move the video file to the new dataset
                    shutil.copy(
                        os.path.join(video_folder_full_path, video_file),
                        os.path.join(
                            second_dataset_videos_path,
                            video_folder,
                            new_video_file,
                        ),
                    )

        ### META FILES
        logger.debug("Creating meta files")
        first_meta_folder_path = os.path.join(first_dataset_path, "meta")
        second_meta_folder_path = os.path.join(second_split_name_path, "meta")
        os.makedirs(first_meta_folder_path, exist_ok=True)
        os.makedirs(second_meta_folder_path, exist_ok=True)

        #### episodes.jsonl
        logger.debug("Creating episodes.jsonl")

        initial_episodes = EpisodesModel.from_jsonl(
            meta_folder_path=self.meta_folder_full_path,
            format="lerobot_v2.1",
        )
        first_episodes_model, second_episodes_model = initial_episodes.split(
            split_ratio=split_ratio
        )
        first_episodes_model.save(
            meta_folder_path=first_meta_folder_path,
            save_mode="overwrite",
        )
        second_episodes_model.save(
            meta_folder_path=second_meta_folder_path,
            save_mode="overwrite",
        )

        #### episodes_stats.jsonl
        logger.debug("Creating episodes_stats.jsonl")

        initial_stats = EpisodesStatsModel.from_jsonl(
            meta_folder_path=self.meta_folder_full_path
        )
        first_episodes_stats_model, second_episodes_stats_model = initial_stats.split(
            split_ratio=split_ratio,
        )
        first_episodes_stats_model.save(
            meta_folder_path=first_meta_folder_path,
        )
        second_episodes_stats_model.save(
            meta_folder_path=second_meta_folder_path,
        )

        #### tasks.jsonl
        logger.debug("Creating tasks.jsonl")

        initial_tasks = TasksModel.from_jsonl(
            meta_folder_path=self.meta_folder_full_path
        )
        # Reload episodes to make sure we haven't modified them
        initial_episodes = EpisodesModel.from_jsonl(
            meta_folder_path=self.meta_folder_full_path,
            format="lerobot_v2.1",
        )
        (
            first_tasks,
            second_tasks,
            first_dataset_number_of_tasks,
            second_dataset_number_of_tasks,
            old_task_mapping_to_new,
        ) = initial_tasks.split(
            split_ratio=split_ratio, initial_episodes_model=initial_episodes
        )
        first_tasks.save(
            meta_folder_path=first_meta_folder_path,
        )
        second_tasks.save(
            meta_folder_path=second_meta_folder_path,
        )

        ### PARQUET FILES
        logger.debug("Spliting parquet files")

        first_dataset_data_path = os.path.join(
            first_dataset_path,
            "data",
            "chunk-000",
        )
        os.makedirs(first_dataset_data_path, exist_ok=True)
        second_dataset_data_path = os.path.join(
            second_split_name_path,
            "data",
            "chunk-000",
        )
        os.makedirs(second_dataset_data_path, exist_ok=True)

        # Move the parquet files to the new dataset and rename them
        # List and sort all parquets

        parquet_files = [
            f
            for f in os.listdir(self.data_folder_full_path)
            if f.endswith(".parquet") and f.startswith("episode_")
        ]
        parquet_files.sort()

        index_in_second_dataset = 0
        for parquet_file in parquet_files:
            # Get the index of the parquet file
            parquet_index = int(parquet_file.split("_")[-1].split(".")[0])
            # Rename the parquet file
            new_parquet_file = f"episode_{parquet_index:06d}.parquet"
            # Move the parquet file to the new dataset
            if parquet_index < first_dataset_number_of_episodes:
                shutil.copy(
                    os.path.join(path_to_data, parquet_file),
                    os.path.join(first_dataset_data_path, new_parquet_file),
                )
            else:
                # Rename the parquet file
                new_parquet_file = f"episode_{parquet_index - first_dataset_number_of_episodes:06d}.parquet"
                shutil.copy(
                    os.path.join(path_to_data, parquet_file),
                    os.path.join(second_dataset_data_path, new_parquet_file),
                )
                # Load parquet file
                df = pd.read_parquet(
                    os.path.join(second_dataset_data_path, new_parquet_file),
                )
                # Update the episode index in the parquet file
                df["episode_index"] = (
                    df["episode_index"] - first_dataset_number_of_episodes
                )
                # Update the index in the parquet file
                df["index"] = np.arange(len(df)) + index_in_second_dataset
                # Update the task index in the parquet file
                df["task_index"] = df["task_index"].replace(
                    old_task_mapping_to_new,
                )
                index_in_second_dataset += len(df)
                # Save the parquet file
                df.to_parquet(
                    os.path.join(second_dataset_data_path, new_parquet_file),
                )

        #### info.json
        # We create the info files last, because we need info from the other files
        logger.debug("Creating info.json")

        initial_info = InfoModel.from_json(
            meta_folder_path=self.meta_folder_full_path,
            format="lerobot_v2.1",
        )
        number_of_cameras = initial_info.total_videos // initial_info.total_episodes

        first_info = InfoModel.from_json(
            meta_folder_path=self.meta_folder_full_path,
            format="lerobot_v2.1",
        )
        first_info.total_episodes = first_dataset_number_of_episodes
        first_info.total_frames = initial_info.total_frames - index_in_second_dataset
        first_info.total_tasks = first_dataset_number_of_tasks
        first_info.splits = {
            "train": f"0:{first_dataset_number_of_episodes}",
        }
        first_info.total_videos = first_dataset_number_of_episodes * number_of_cameras

        second_info = InfoModel.from_json(
            meta_folder_path=self.meta_folder_full_path,
            format="lerobot_v2.1",
        )
        second_info.total_episodes = second_dataset_number_of_episodes
        second_info.total_frames = index_in_second_dataset
        second_info.total_tasks = second_dataset_number_of_tasks
        second_info.splits = {
            "train": f"{0}:{second_dataset_number_of_episodes}",
        }
        second_info.total_videos = second_dataset_number_of_episodes * number_of_cameras
        first_info.save(
            meta_folder_path=first_meta_folder_path,
        )
        second_info.save(
            meta_folder_path=second_meta_folder_path,
        )

        #### Create README.md files
        logger.debug("Creating README.md files")

        first_readme_path = os.path.join(first_dataset_path, "README.md")
        if not os.path.exists(first_readme_path):
            with open(
                first_readme_path,
                "w",
                encoding=DEFAULT_FILE_ENCODING,
            ) as readme_file:
                readme_file.write(self.generate_read_me_string(first_split_name))
        second_readme_path = os.path.join(second_split_name_path, "README.md")
        if not os.path.exists(second_readme_path):
            with open(
                second_readme_path,
                "w",
                encoding=DEFAULT_FILE_ENCODING,
            ) as readme_file:
                readme_file.write(self.generate_read_me_string(second_split_name))

        logger.info(
            f"Dataset {self.dataset_name} split into {first_split_name} and {second_split_name} successfully"
        )

<<<<<<< HEAD
    def delete_video_keys(self, video_keys_to_delete: List[str]) -> None:
        """
        Delete the video keys from the dataset.
        Will update the info.json file and delete the videos from the data folder.

        video_keys_to_delete are of the form "observation.images.{video_key}"
        """
        # Step 1: update the info.json file
        info = InfoModel.from_json(
            meta_folder_path=self.meta_folder_full_path,
            format="lerobot_v2.1",
        )
        # This method save also the info.json file
        info.update_for_video_removal(video_keys_to_delete, self.meta_folder_full_path)

        # Step 2: delete the videos from the data folder
        for video_key in video_keys_to_delete:
            video_folder = os.path.join(self.videos_folder_full_path, video_key)
            if os.path.exists(video_folder):
                shutil.rmtree(video_folder)

        # Step 3: update the stats.jsonl file
        stats = StatsModel.from_json(self.meta_folder_full_path)
        stats.update_for_video_key_removal(
            video_keys_to_delete, self.meta_folder_full_path
        )
=======
    def shuffle_dataset(self, new_dataset_name) -> None:
        """
        Shuffle the episodes in the dataset.
        Expects a dataset in v2.1 format.
        This will pick a random shuffle of the episodes and apply it to the videos, data and meta files.
        """
        if self.episode_format != "lerobot_v2.1":
            raise ValueError(
                f"Dataset {self.dataset_name} is not in v2.1 format, cannot shuffle"
            )

        # Create a new dataset folder in the parent folder of the current dataset
        new_dataset_path = os.path.join(
            os.path.dirname(os.path.dirname(self.folder_full_path)),
            new_dataset_name,
        )

        # If the dataset already exists, raise an error
        if os.path.exists(new_dataset_path):
            raise ValueError(
                f"Dataset {new_dataset_name} already exists in {new_dataset_path}"
            )

        # Find the number of episodes in the dataset
        logger.info("Shuffling the dataset episodes")
        path_to_data = self.data_folder_full_path
        parquet_files = [
            f
            for f in os.listdir(path_to_data)
            if f.endswith(".parquet") and f.startswith("episode_")
        ]
        if not parquet_files:
            raise ValueError(
                f"No parquet files found in {path_to_data}. Is this a valid dataset?"
            )
        number_of_episodes = len(parquet_files)
        shuffle = np.random.permutation(number_of_episodes)

        ### Data
        logger.debug("Shuffling data files")
        os.makedirs(os.path.join(new_dataset_path, "data", "chunk-000"), exist_ok=True)

        for parquet_file in parquet_files:
            # Get the index of the parquet file
            parquet_index = int(parquet_file.split("_")[-1].split(".")[0])
            # Rename the parquet file
            new_parquet_file = f"episode_{shuffle[parquet_index]:06d}.parquet"
            # Move the parquet file to the new dataset
            shutil.copy(
                os.path.join(path_to_data, parquet_file),
                os.path.join(new_dataset_path, "data", "chunk-000", new_parquet_file),
            )

        # Repair datasets
        old_to_new = {k: int(v) for k, v in enumerate(shuffle)}
        self.reindex_episodes(
            folder_path=new_dataset_path, old_index_to_new_index=old_to_new
        )

        ### Videos

        logger.debug("Shuffling video files")
        path_to_videos = os.path.join(new_dataset_path, "videos", "chunk-000")
        os.makedirs(path_to_videos, exist_ok=True)

        for video_folder in os.listdir(self.videos_folder_full_path):
            if "image" in video_folder:
                os.makedirs(os.path.join(path_to_videos, video_folder), exist_ok=True)
                # Move the video folder to the new dataset
                video_folder_full_path = os.path.join(
                    self.videos_folder_full_path, video_folder
                )
                video_files = [
                    f for f in os.listdir(video_folder_full_path) if f.endswith(".mp4")
                ]
                # Sort the videos by name
                video_files.sort()

                # Move the videos from the second dataset to the new dataset and increment the index
                for video_file in video_files:
                    # Get the index of the video
                    video_index = int(video_file.split("_")[-1].split(".")[0])
                    # Rename the video file
                    new_video_file = f"episode_{shuffle[video_index]:06d}.mp4"
                    # Move the video file to the new dataset
                    shutil.copy(
                        os.path.join(video_folder_full_path, video_file),
                        os.path.join(path_to_videos, video_folder, new_video_file),
                    )

        ### Meta files
        logger.debug("Creating meta files")
        os.makedirs(os.path.join(new_dataset_path, "meta"), exist_ok=True)

        #### TASKS
        logger.debug("Copying tasks.json file")
        tasks_model = TasksModel.from_jsonl(
            meta_folder_path=self.meta_folder_full_path,
        )
        # No need to shuffle, just copy
        tasks_model.save(
            meta_folder_path=os.path.join(new_dataset_path, "meta"),
        )

        #### INFO
        logger.debug("Copying info.json file")
        info_model = InfoModel.from_json(
            meta_folder_path=self.meta_folder_full_path,
            format="lerobot_v2.1",
        )
        # No need to shuffle, just copy
        info_model.save(
            meta_folder_path=os.path.join(new_dataset_path, "meta"),
        )

        #### EPISODES
        logger.debug("Shuffling episodes.jsonl file")
        episodes_model = EpisodesModel.from_jsonl(
            meta_folder_path=self.meta_folder_full_path,
            format="lerobot_v2.1",
        )
        episodes_model.shuffle(
            permutation=shuffle,
        )
        episodes_model.save(
            meta_folder_path=os.path.join(new_dataset_path, "meta"),
            save_mode="overwrite",
        )

        #### EPISODES STATS
        logger.debug("Shuffling episodes_stats.jsonl file")
        episodes_stats_model = EpisodesStatsModel.from_jsonl(
            meta_folder_path=self.meta_folder_full_path,
        )
        episodes_stats_model.shuffle(
            permutation=shuffle,
        )
        episodes_stats_model.save(
            meta_folder_path=os.path.join(new_dataset_path, "meta"),
        )

        # Create README file
        logger.debug("Creating README file")
        readme_path = os.path.join(new_dataset_path, "README.md")
        if not os.path.exists(readme_path):
            with open(
                readme_path,
                "w",
                encoding=DEFAULT_FILE_ENCODING,
            ) as readme_file:
                readme_file.write(self.generate_read_me_string(new_dataset_name))
>>>>>>> 623cb6c0


class Stats(BaseModel):
    """
    Statistics for a given feature.
    """

    max: NdArrayAsList | None = None
    min: NdArrayAsList | None = None
    mean: NdArrayAsList | None = None
    std: NdArrayAsList | None = None

    # These values are used for rolling computation of mean and std
    sum: NdArrayAsList | None = None
    square_sum: NdArrayAsList | None = None
    count: int = 0

    @field_validator("count", mode="before")
    @classmethod
    def validate_count(cls, value) -> int:
        if isinstance(value, int):
            return value
        elif isinstance(value, list) and len(value) == 1:
            return value[0]

        raise ValueError(
            f"Count must be an int or a list of length 1, got {type(value)} with length {len(value)}"
        )

    # To be able to use np.array in pydantic, we need to use arbitrary_types_allowed = True
    class Config:
        arbitrary_types_allowed = True
        extra = "allow"

    def update(self, value: np.ndarray | None) -> None:
        """
        Every recording step, update the stats with the new value.
        Note: These are not the final values for mean and std.
        You still neeed to call compute_from_rolling() to get the final values.
        """

        if value is None:
            return None

        # If square_sum is None, use the std to compute the square sum
        if self.square_sum is None and self.std is not None and self.mean is not None:
            self.square_sum = self.std**2 + self.mean**2

        # Update the max and min
        if self.max is None:
            self.max = value
        else:
            self.max = np.maximum(self.max, value)

        if self.min is None:
            self.min = value
        else:
            self.min = np.minimum(self.min, value)

        # Update the rolling sum and square sum
        if self.sum is None or self.square_sum is None:
            # We need to copy the value to avoid modifying the original value
            self.sum = value.copy()
            self.square_sum = value.copy() ** 2
            self.count = 1
        else:
            self.sum = self.sum + value
            self.square_sum = self.square_sum + value**2
            self.count += 1

    def compute_from_rolling(self):
        """
        Compute the mean and std from the rolling sum and square sum.
        """
        if self.count == 0:
            logger.error("Count is 0. Cannot compute mean and std.")
            return

        if self.sum is None or self.square_sum is None:
            # We have already computed the mean and std
            return

        self.mean = self.sum / self.count
        compute_diff = self.square_sum / self.count - self.mean**2
        if (compute_diff < 0).any():
            if (compute_diff < -2).any():
                logger.warning(
                    f"Negative value in the square sum. Replacing the negative values of std with 0.\nsquare_sum={self.square_sum}\ncount={self.count}\nmean={self.mean**2}"
                )
            variance = self.square_sum / self.count - self.mean**2
            variance[variance <= 0] = 0
            self.std = np.sqrt(variance)
        else:
            self.std = np.sqrt(self.square_sum / self.count - self.mean**2)

    def update_image(self, image_value: np.ndarray) -> None:
        """
        Update the stats with the new image.
        The stats are in dim 3 for RGB.
        We normalize with the number of pixels.
        """

        assert image_value.ndim == 3, "Image value must be 3D"

        if image_value is None:
            return None

        # Compute the square sum if not available
        if self.square_sum is None and self.std is not None and self.mean is not None:
            self.square_sum = self.std**2 + self.mean**2

        image_norm_32 = image_value.astype(dtype=np.float32) / 255.0

        # Update the max and min
        if self.max is None:
            self.max = np.max(image_norm_32, axis=(0, 1)).reshape(3, 1, 1)
        else:
            image_max_pixel = np.max(image_norm_32, axis=(0, 1)).reshape(3, 1, 1)
            # maximum is the max in each channel
            self.max = np.maximum(self.max, image_max_pixel)

        if self.min is None:
            self.min = np.min(image_norm_32, axis=(0, 1)).reshape(3, 1, 1)
            # Reshape to have the same shape as the mean and std
            self.min = self.min.reshape(3, 1, 1)
        else:
            image_min_pixel = np.min(image_norm_32, axis=(0, 1)).reshape(3, 1, 1)
            # Set the min to the min in each channel
            self.min = np.minimum(self.min, image_min_pixel)
            # Reshape to have the same shape as the mean and std
            self.min = self.min.reshape(3, 1, 1) if self.min is not None else self.min

        # Update the rolling sum and square sum
        nb_pixels = image_norm_32.shape[0] * image_norm_32.shape[1]
        # Convert to int32 to avoid overflow when computing the square sum
        if self.sum is None or self.square_sum is None:
            self.sum = np.sum(image_norm_32, axis=(0, 1))
            self.square_sum = np.sum(image_norm_32**2, axis=(0, 1))
            self.count = nb_pixels
        else:
            self.sum = self.sum + np.sum(image_norm_32, axis=(0, 1))
            self.square_sum = self.square_sum + np.sum(image_norm_32**2, axis=(0, 1))
            self.count += nb_pixels

    def compute_from_rolling_images(self):
        """
        Compute the mean and std from the rolling sum and square sum for images.
        """
        self.mean = self.sum / self.count
        self.std = np.sqrt(self.square_sum / self.count - self.mean**2)
        # We want .tolist() to yield [[[mean_r, mean_g, mean_b]]] and not [mean_r, mean_g, mean_b]
        # Reshape to have the same shape as the mean and std
        # This makes it easier to normalize the imags
        if self.mean.shape == (3,):
            self.mean = self.mean.reshape(3, 1, 1)
            self.std = self.std.reshape(3, 1, 1)
            # For the first episode the shape is (3,)
            # For the next ones the shape is (3,1,3)
            # We keep min and max of the first episode only
            self.min = self.min.reshape(3, 1, 1)
            self.max = self.max.reshape(3, 1, 1)


class StatsModel(BaseModel):
    """
    Data model utils to create stats.json file.

    Stats for  observation_state and actions are dim the number of joints
    Stats for images are dim 1, 3, 1
    The other stats are dim 1
    """

    observation_state: Stats = Field(
        default_factory=Stats,
        serialization_alias="observation.state",
        validation_alias=AliasChoices("observation.state", "observation_state"),
    )
    action: Stats = Field(default_factory=Stats)
    timestamp: Stats = Field(default_factory=Stats)
    frame_index: Stats = Field(default_factory=Stats)
    episode_index: Stats = Field(default_factory=Stats)
    index: Stats = Field(default_factory=Stats)
    task_index: Stats = Field(default_factory=Stats)

    # key is like: observation.images.main
    # value is Stats of the object: average pixel value, std, min, max ; and shape (height, width, channel)
    observation_images: Dict[str, Stats] = Field(
        default_factory=dict,
        serialization_alias="observation.images",
        validation_alias=AliasChoices(
            "observation.images",
            "observation.image",
            "observation_images",
            "observation_image",
        ),
    )

    @classmethod
    def from_json(cls, meta_folder_path: str) -> "StatsModel":
        """
        Read the stats.json file in the meta folder path.
        If the file does not exist, return an empty StatsModel.
        """
        if (
            not os.path.exists(f"{meta_folder_path}/stats.json")
            or os.stat(f"{meta_folder_path}/stats.json").st_size == 0
        ):
            return cls()

        with open(
            f"{meta_folder_path}/stats.json", "r", encoding=DEFAULT_FILE_ENCODING
        ) as f:
            stats_dict: Dict[str, Stats] = json.load(f)

        # Create a temporary dictionary for observation_images
        observation_images = {}
        # We need to create a list of keys in order not to modify
        # the dictionary while iterating over it
        for key in list(stats_dict.keys()):
            if "image" in key:
                observation_images[key] = stats_dict.pop(key)

        # Pass observation_images into the model constructor
        return cls(**stats_dict, observation_images=observation_images)

    def to_json(self, meta_folder_path: str) -> None:
        """
        Write the stats.json file in the meta folder path.
        """
        model_dict = self.model_dump(by_alias=True)

        # We flatten the fields in the dict observations images
        for key, value in model_dict["observation.images"].items():
            model_dict[key] = value
        model_dict.pop("observation.images")

        with open(
            f"{meta_folder_path}/stats.json", "w", encoding=DEFAULT_FILE_ENCODING
        ) as f:
            # Write the pydantic Basemodel as a str
            f.write(json.dumps(model_dict, indent=4))

    def update(
        self,
        step: Step,
        episode_index: int,
        current_step_index: int,
    ) -> None:
        """
        Updates the stats with the given step.
        """

        self.action.update(
            step.observation.joints_position
        )  # Because action lags behind by one step, we approximate it with the current observation
        self.observation_state.update(step.observation.joints_position)
        self.timestamp.update(np.array([step.observation.timestamp]))
        self.index.update(np.array([self.index.count]))
        self.episode_index.update(np.array([episode_index]))
        self.frame_index.update(np.array([current_step_index]))

        # TODO: Implement multiple language instructions
        # This should be the index of the instruction as it's in tasks.jsonl (TasksModel)
        self.task_index.update(np.array([0]))

        main_image = step.observation.main_image
        if main_image is not None:
            if "observation.images.main" not in self.observation_images.keys():
                # Initialize
                self.observation_images["observation.images.main"] = Stats()
            self.observation_images["observation.images.main"].update_image(main_image)

        for image_index, image in enumerate(step.observation.secondary_images):
            if (
                f"observation.images.secondary_{image_index}"
                not in self.observation_images.keys()
            ):
                # Initialize
                self.observation_images[
                    f"observation.images.secondary_{image_index}"
                ] = Stats()

            self.observation_images[
                f"observation.images.secondary_{image_index}"
            ].update_image(image)

    def save(self, meta_folder_path: str) -> None:
        """
        Save the stats to the meta folder path.
        Also computes the final mean and std for the Stats objects.
        """
        for field_key, field_value in self.__dict__.items():
            # if field is a Stats object, call .compute_from_rolling() to get the final mean and std
            if isinstance(field_value, Stats):
                field_value.compute_from_rolling()

            # Special case for images
            if isinstance(field_value, dict) and field_key == "observation_images":
                for key, value in field_value.items():
                    try:
                        if isinstance(value, Stats):
                            value.compute_from_rolling_images()
                    except ValueError as e:
                        logger.error(f"Error computing mean and std for {key}: {e}")

        self.to_json(meta_folder_path)

    def _update_for_episode_removal_mean_std_count(
        self, df_episode_to_delete: pd.DataFrame
    ) -> None:
        """
        Update the stats before removing an episode from the dataset.
        We do not compute the new min and max.
        We prefer to do it after the episode removal to directly access new indexes and episodes indexes.
        This only updates mean, std, sum, square_sum, and count.
        """
        if df_episode_to_delete.empty:
            return

        # Load the parquet file
        nb_steps_deleted_episode = len(df_episode_to_delete)

        # Remove [nan, nan, ...] arrays from actions and observation.state columns
        df_episode_to_delete = df_episode_to_delete[
            df_episode_to_delete["observation.state"].apply(
                lambda x: not np.all(np.isnan(x))
            )
        ]
        df_episode_to_delete = df_episode_to_delete[
            df_episode_to_delete["action"].apply(lambda x: not np.all(np.isnan(x)))
        ]

        df_sums_squaresums = pd.concat(
            [
                df_episode_to_delete.sum(skipna=True),
                (df_episode_to_delete**2).sum(skipna=True),
            ],
            axis=1,
        )
        df_sums_squaresums = df_sums_squaresums.rename(
            columns={0: "sums", 1: "squaresums"}
        )

        # Update stats for each field in the StatsModel
        for field_name, field in StatsModel.model_fields.items():
            # TODO task_index is not updated since we do not support multiple tasks
            # observation_images has a special treatment
            if field_name in ["task_index", "observation_images"]:
                continue
            field_value = getattr(self, field_name)
            # The key in StatsModel is observation_state
            field_name = (
                "observation.state" if field_name == "observation_state" else field_name
            )
            # Update statistics
            if field_name in df_episode_to_delete.columns:
                # Subtract sums
                logger.debug(f"Field {field_name} sum before: {field_value.sum}")
                field_value.sum = (
                    field_value.sum - df_sums_squaresums["sums"][field_name]
                )
                field_value.square_sum = (
                    field_value.square_sum
                    - df_sums_squaresums["squaresums"][field_name]
                )
                logger.debug(f"Field {field_name} sum after: {field_value.sum}")

                # Update count
                field_value.count = field_value.count - nb_steps_deleted_episode

                # Recalculate mean and standard deviation
                if field_value.count > 0:
                    field_value.mean = field_value.sum / field_value.count
                    variance = (field_value.square_sum / field_value.count) - np.square(
                        field_value.mean
                    )
                    if (isinstance(variance, np.ndarray) and np.all(variance >= 0)) or (
                        isinstance(variance, float) and variance >= 0
                    ):
                        field_value.std = np.sqrt(variance)
                    else:
                        logger.error(
                            f"Field {field_name} variance is negative: {variance}"
                            + f" for episode {df_episode_to_delete['episode_index'].iloc[0]}"
                        )
                else:
                    logger.error(
                        f"Field {field_name} count is 0. Cannot compute mean and std for episode {df_episode_to_delete['episode_index'].iloc[0]}"
                    )

    def get_total_frames(self, meta_folder_path: str) -> int:
        """
        Return the total number of frames in the dataset
        """
        info_path = os.path.join(meta_folder_path, "info.json")
        with open(info_path, "r", encoding=DEFAULT_FILE_ENCODING) as f:
            info_dict = json.load(f)
        return info_dict.get("total_frames", 0)

    def get_images_shapes(self, meta_folder_path: str, camera_key: str) -> List[int]:
        """
        Return the tuple (height, width, channel) of the images for a given camera key
        """
        info_path = os.path.join(meta_folder_path, "info.json")
        with open(info_path, "r", encoding=DEFAULT_FILE_ENCODING) as f:
            info_dict = json.load(f)
        return info_dict["features"][camera_key]["shape"]

    def _compute_count_sum_square_sum_item_from_mean_std(
        self, stats_item: "Stats", stats_key: str, meta_folder_path: str
    ):
        """Helper function to compute sum and square_sum from mean, std, and count
        meta_folder_path is used to compute the count from info.json
        This is the number of frames or the number of frames times the dimension of images for videos
        """
        if stats_item.mean is None or stats_item.std is None:
            raise ValueError(f"Mean and std are not computed for {stats_item}")

        if (
            stats_item.sum is None
            or stats_item.square_sum is None
            or stats_item.count == 0
        ):
            is_video = "image" in stats_key or "video" in stats_key
            # Get the number of frames from info.json
            count = (
                self.get_total_frames(meta_folder_path)
                * self.get_images_shapes(
                    meta_folder_path=meta_folder_path, camera_key=stats_key
                )[0]
                * self.get_images_shapes(
                    meta_folder_path=meta_folder_path, camera_key=stats_key
                )[1]
                if is_video
                else self.get_total_frames(meta_folder_path),
            )[0]
            if is_video:
                logger.debug(f"Mean shape for {stats_key}: {stats_item.mean.shape}")
                logger.debug(f"Count for {stats_key}: {count}")

            mean = stats_item.mean
            std = stats_item.std

            stats_item.count = count
            logger.debug(f"Count for {stats_key}: {count}")
            sum_array = mean * count
            square_sum_array = (std**2 + mean**2) * count

            stats_item.sum = sum_array
            stats_item.square_sum = square_sum_array
            if is_video:
                logger.debug(
                    f"Mean shape for {stats_key} after: {stats_item.mean.shape}"
                )

    def compute_count_square_sum_framecount_from_mean_std(self, meta_folder_path: str):
        """
        Compute the sum and square sum from the mean and std.
        This is useful when we want to update the stats after repairing a dataset.
        """
        # Process all stats fields
        for stats_key, stats_item in self.__dict__.items():
            if stats_key != "observation_images":
                # Process regular stats items
                try:
                    self._compute_count_sum_square_sum_item_from_mean_std(
                        stats_item=stats_item,
                        stats_key=stats_key,
                        meta_folder_path=meta_folder_path,
                    )
                except ValueError as e:
                    raise ValueError(f"{e} for {stats_key}")
            else:
                # Process observation_images items
                for camera_key, video_stats_item in stats_item.items():
                    try:
                        self._compute_count_sum_square_sum_item_from_mean_std(
                            stats_item=video_stats_item,
                            stats_key=camera_key,
                            meta_folder_path=meta_folder_path,
                        )
                    except ValueError as e:
                        raise ValueError(f"{e} for {camera_key}")

    def _update_for_episode_removal_images_stats(
        self,
        folder_videos_path: str,
        episode_to_delete_index: int,
        meta_folder_path: str,
    ) -> None:
        """
        Update the stats for images.

        For every camera, we need to delete the episode_{episode_index:06d}.mp4 file.

        We update the sum, square_sum, and count for each camera.

        We do not update the min and the max here. It is always 0 and 1 by experience
        """

        self.compute_count_square_sum_framecount_from_mean_std(
            meta_folder_path=meta_folder_path
        )

        cameras_folders = os.listdir(folder_videos_path)
        # Only keep directories
        cameras_folders = [
            camera_name
            for camera_name in cameras_folders
            if os.path.isdir(os.path.join(folder_videos_path, camera_name))
        ]
        for camera_name in cameras_folders:
            if "image" not in camera_name:
                continue
            # Create the path of the video episode_{episode_index:06d}.mp4
            video_path = os.path.join(
                folder_videos_path,
                camera_name,  # eg: observation.images.main
                f"episode_{episode_to_delete_index:06d}.mp4",
            )
            sum_array, square_sum_array, nb_pixel = (
                compute_sum_squaresum_framecount_from_video(video_path)
            )

            sum_array = sum_array.astype(np.float32)
            square_sum_array = square_sum_array.astype(np.float32)

            # Update the stats_model for sum square_sum and count
            self.observation_images[camera_name].sum = (
                self.observation_images[camera_name].sum - sum_array
            )
            self.observation_images[camera_name].square_sum = (
                self.observation_images[camera_name].square_sum - square_sum_array
            )
            self.observation_images[camera_name].count = (
                self.observation_images[camera_name].count - nb_pixel
            )
            # Update the stats_model for mean and std
            if (
                self.observation_images[camera_name].sum is not None
                and self.observation_images[camera_name].count
            ):
                mean_val = (
                    np.array(self.observation_images[camera_name].sum)
                    / self.observation_images[camera_name].count
                )
                self.observation_images[camera_name].mean = mean_val
                self.observation_images[camera_name].square_sum = (
                    self.observation_images[camera_name].square_sum
                    - np.square(mean_val)
                )

    def _update_for_episode_removal_min_max(
        self,
        data_folder_path: str,
        meta_folder_path: str,
        episode_to_delete_index: int,
    ) -> None:
        """
        Update the min and max in stats after removing an episode from the dataset.
        Be sure to call this function after reindexing the data.
        """
        self.compute_count_square_sum_framecount_from_mean_std(
            meta_folder_path=meta_folder_path
        )

        # Load all the other parquet files in one dataFrame
        li_data_folder_filenames = [
            file
            for file in os.listdir(data_folder_path)
            if file.endswith(".parquet")
            and file != f"episode_{episode_to_delete_index:06d}.parquet"
        ]
        if len(li_data_folder_filenames) == 0:
            return

        # Load all episodes
        all_episodes = [
            pd.read_parquet(str(os.path.join(data_folder_path, file)))
            for file in li_data_folder_filenames
        ]

        # Combine all episodes
        all_episodes_df = pd.concat(all_episodes)

        for field_name, field in StatsModel.model_fields.items():
            # TODO task_index is not updated since we do not support multiple tasks
            if field_name in ["task_index", "observation_images"]:
                continue
            logger.info(f"Updating field {field_name}")
            # Get the field value from the instance
            field_value = getattr(self, field_name)
            # Convert observation_state to observation.state
            field_name = (
                "observation.state" if field_name == "observation_state" else field_name
            )
            # Update statistics
            if field_name in all_episodes_df.keys():
                (field_value.min, field_value.max) = get_field_min_max(
                    all_episodes_df, field_name
                )
                # The value should be a numpy ndarray, even if it's a int or float
                if not isinstance(field_value.min, np.ndarray):
                    field_value.min = np.array([field_value.min])
                if not isinstance(field_value.max, np.ndarray):
                    field_value.max = np.array([field_value.max])

    def update_for_episode_removal(self, data_folder_path: str) -> None:
        # TODO: Handle everything in one function
        pass

    def update_for_video_key_removal(
        self,
        video_keys_to_delete: List[str],
        meta_folder_path: str,
        stats_file_name: str = "episodes_stats.jsonl",
    ) -> None:
        """
        Update the stats for given video keys to delete.
        No need to recompute as we are just removing a column from the stats.jsonl file.
        """
        # For each line of the stats.jsonl file, we need to delete the columns corresponding to the video keys to delete
        with (
            open(
                f"{meta_folder_path}/{stats_file_name}",
                "r",
                encoding=DEFAULT_FILE_ENCODING,
            ) as f,
            tempfile.NamedTemporaryFile(
                "w", delete=False, encoding=DEFAULT_FILE_ENCODING
            ) as temp,
        ):
            # Process each line
            for line in f:
                # Parse the JSON object from the line
                stats_dict = json.loads(line)
                if "stats" in stats_dict:
                    for video_key in video_keys_to_delete:
                        stats_dict["stats"].pop(video_key, None)
                else:
                    raise ValueError(
                        f"stats_dict does not contain a stats key: {stats_dict}"
                    )
                temp.write(json.dumps(stats_dict) + "\n")

        # Replace the original file with the temporary file
        shutil.move(temp.name, f"{meta_folder_path}/{stats_file_name}")

        logger.debug(
            f"Stats.jsonl file updated for video keys to delete: {video_keys_to_delete}"
        )


class EpisodesStatsFeatutes(BaseModel):
    """
    Features for each line of the episodes_stats.jsonl file.
    """

    episode_index: int = 0
    stats: StatsModel = Field(default_factory=StatsModel)

    def to_json(self) -> str:
        """
        Save the features as a json string.
        """
        # Use the aliases in StatsModel
        model_dict: dict[str, dict] = self.stats.model_dump(
            by_alias=True, warnings=False
        )

        for key, value in model_dict["observation.images"].items():
            model_dict[key] = value
        model_dict.pop("observation.images")

        # Convert count to a list and remove sum and square_sum for compatibility
        for key, value in model_dict.items():
            if isinstance(value["count"], int):
                value["count"] = [value["count"]]
            if "sum" in value.keys():
                value.pop("sum")
            if "square_sum" in value.keys():
                value.pop("square_sum")

        # Add the episode index
        result_dict = {"episode_index": self.episode_index, "stats": model_dict}

        # Convert to JSON string
        return json.dumps(result_dict)


class EpisodesStatsModel(BaseModel):
    """
    Creates the structure of the episodes_stats.jsonl file.
    """

    episodes_stats: List[EpisodesStatsFeatutes] = Field(default_factory=list)

    def update(self, step: Step, episode_index: int, current_step_index: int) -> None:
        """
        Updates the episodes_stats with the given step.
        """
        # Check if the episode index already exists
        if (
            self.episodes_stats != []
            and self.episodes_stats[-1].episode_index == episode_index
        ):
            # Update the stats for the last episode
            self.episodes_stats[-1].stats.update(
                step=step,
                episode_index=episode_index,
                current_step_index=current_step_index,
            )
            return

        # If the episode index does not exist, create a new entry
        new_episode_stats = EpisodesStatsFeatutes(
            episode_index=episode_index,
            stats=StatsModel(),
        )
        new_episode_stats.stats.update(
            step=step,
            episode_index=episode_index,
            current_step_index=current_step_index,
        )
        self.episodes_stats.append(new_episode_stats)

    def to_jsonl(self, meta_folder_path: str) -> None:
        """
        Write the episodes_stats.jsonl file in the meta folder path.
        """
        with open(
            f"{meta_folder_path}/episodes_stats.jsonl",
            "w",
            encoding=DEFAULT_FILE_ENCODING,
        ) as f:
            for episode_stats in self.episodes_stats:
                f.write(episode_stats.to_json() + "\n")

    @classmethod
    def from_jsonl(cls, meta_folder_path: str) -> "EpisodesStatsModel":
        """
        Read the episodes_stats.jsonl file in the meta folder path.
        If the file does not exist, return an empty EpisodeStatsModel.
        """
        if (
            not os.path.exists(f"{meta_folder_path}/episodes_stats.jsonl")
            or os.stat(f"{meta_folder_path}/episodes_stats.jsonl").st_size == 0
        ):
            return EpisodesStatsModel()

        with open(
            f"{meta_folder_path}/episodes_stats.jsonl",
            "r",
            encoding=DEFAULT_FILE_ENCODING,
        ) as f:
            _episodes_stats_dict: dict[int, EpisodesStatsFeatutes] = {}
            for line in f:
                parsed_line: dict = json.loads(line)

                episodes_stats_feature = EpisodesStatsFeatutes.model_validate(
                    parsed_line
                )
                # We need to parse the observation_images properly when loading the jsonl file
                observation_images = {}

                for key in list(parsed_line["stats"].keys()):
                    if "image" in key:
                        observation_images[key] = parsed_line["stats"].pop(key)

                episodes_stats_feature.stats.observation_images = observation_images

                _episodes_stats_dict[episodes_stats_feature.episode_index] = (
                    episodes_stats_feature
                )

        _episodes_stats_dict = dict(
            sorted(_episodes_stats_dict.items(), key=lambda x: x[0])
        )

        episodes_stats_model = EpisodesStatsModel(
            episodes_stats=list(_episodes_stats_dict.values())
        )

        return episodes_stats_model

    def save(self, meta_folder_path: str) -> None:
        """
        Save the episodes_stats to the meta folder path.
        Also computes the final mean and std for the Stats objects.
        """
        for episode_stats in self.episodes_stats:
            for field_key, field_value in episode_stats.stats.__dict__.items():
                # if field is a Stats object, call .compute_from_rolling() to get the final mean and std
                if isinstance(field_value, Stats):
                    field_value.compute_from_rolling()

                # Special case for images
                if isinstance(field_value, dict) and field_key == "observation_images":
                    for key, value in field_value.items():
                        try:
                            if isinstance(value, Stats):
                                value.compute_from_rolling_images()
                        except ValueError as e:
                            logger.error(f"Error computing mean and std for {key}: {e}")

        self.to_jsonl(meta_folder_path)

    def update_for_episode_removal(
        self, episode_to_delete_index: int, old_index_to_new_index: Dict[int, int]
    ) -> None:
        """
        Update the episodes_stats model before removing an episode from the dataset.
        We remove the line corresponding to the episode index.
        """
        self.episodes_stats = [
            episode_stats
            for episode_stats in self.episodes_stats
            if episode_stats.episode_index != episode_to_delete_index
        ]

        # Reindex the episodes
        if not old_index_to_new_index:
            for episode_stats in self.episodes_stats:
                if episode_stats.episode_index > episode_to_delete_index:
                    episode_stats.episode_index -= 1

        else:
            current_max_index = max(old_index_to_new_index.keys()) + 1
            for episode_stats in self.episodes_stats:
                if episode_stats.episode_index == episode_to_delete_index:
                    pass
                if episode_stats.episode_index in old_index_to_new_index.keys():
                    episode_stats.episode_index = old_index_to_new_index[
                        episode_stats.episode_index
                    ]
                else:
                    episode_stats.episode_index = current_max_index
                    current_max_index += 1
                    old_index_to_new_index[episode_stats.episode_index] = (
                        current_max_index
                    )

    def merge_with(
        self, second_stats_model: "EpisodesStatsModel", meta_folder_path: str
    ) -> None:
        """
        Merges an existing episodes stats model with another one.
        This is intended to be used when merging files for two so-100 together.
        """
        number_of_episodes_in_first_model = len(self.episodes_stats)

        # Update the episode_index for the second stats model
        for episode_stats in second_stats_model.episodes_stats:
            episode_stats.episode_index += number_of_episodes_in_first_model

        # Add the second stats model to the first one
        self.episodes_stats += second_stats_model.episodes_stats

        # Sort the episodes by episode index
        self.episodes_stats = sorted(self.episodes_stats, key=lambda x: x.episode_index)

        # Save the merged model
        self.save(meta_folder_path)

    def split(self, split_ratio: float):
        """
        Splits the episodes stats model into two parts.
        The first part contains the first split_ratio * len(episodes_stats) episodes.
        The second part contains the rest of the episodes.
        """
        split_index = int(len(self.episodes_stats) * split_ratio)
        first_part = EpisodesStatsModel(
            episodes_stats=self.episodes_stats[:split_index]
        )
        second_part = EpisodesStatsModel(
            episodes_stats=self.episodes_stats[split_index:]
        )

        # Reindex the second part
        for episode_stats in second_part.episodes_stats:
            episode_stats.episode_index -= len(first_part.episodes_stats)

        return first_part, second_part

    def shuffle(self, permutation: List[int] | np.ndarray) -> None:
        """
        Shuffles the episodes stats model according to the given permutation.
        The permutation is a list of indices that specifies the new order of the episodes.
        """
        if len(permutation) != len(self.episodes_stats):
            raise ValueError("Permutation length must match the number of episodes.")

        self.episodes_stats = [self.episodes_stats[i] for i in permutation]
        # Update episode_index
        for new_index, episode_stats in enumerate(self.episodes_stats):
            episode_stats.episode_index = new_index


class FeatureDetails(BaseModel):
    dtype: Literal["video", "int64", "float32", "str", "bool"]
    shape: List[int]
    names: List[str] | None


class VideoInfo(BaseModel):
    """
    Information about the video
    """

    video_fps: int = Field(
        default=10,
        serialization_alias="video.fps",
        validation_alias=AliasChoices("video.fps", "video_fps"),
    )
    video_codec: VideoCodecs = Field(
        serialization_alias="video.codec",
        validation_alias=AliasChoices("video.codec", "video_codec"),
    )

    video_pix_fmt: str = Field(
        default="yuv420p",
        serialization_alias="video.pix_fmt",
        validation_alias=AliasChoices("video.pix_fmt", "video_pix_fmt"),
    )
    video_is_depth_map: bool = Field(
        default=False,
        serialization_alias="video.is_depth_map",
        validation_alias=AliasChoices("video.is_depth_map", "video_is_depth_map"),
    )
    has_audio: bool = False


class VideoFeatureDetails(FeatureDetails):
    dtype: Literal["video"] = "video"
    info: VideoInfo = Field(validation_alias=AliasChoices("video_info", "info"))


class InfoFeatures(BaseModel):
    action: FeatureDetails
    observation_state: FeatureDetails = Field(
        serialization_alias="observation.state",
        validation_alias=AliasChoices("observation.state", "observation_state"),
    )

    timestamp: FeatureDetails = Field(
        default_factory=lambda: FeatureDetails(dtype="float32", shape=[1], names=None)
    )
    episode_index: FeatureDetails = Field(
        default_factory=lambda: FeatureDetails(dtype="int64", shape=[1], names=None)
    )
    frame_index: FeatureDetails = Field(
        default_factory=lambda: FeatureDetails(dtype="int64", shape=[1], names=None)
    )
    task_index: FeatureDetails = Field(
        default_factory=lambda: FeatureDetails(dtype="int64", shape=[1], names=None)
    )
    index: FeatureDetails = Field(
        default_factory=lambda: FeatureDetails(dtype="int64", shape=[1], names=None)
    )
    # Camera images
    observation_images: Dict[str, VideoFeatureDetails] = Field(
        default_factory=dict,
        serialization_alias="observation.images",
        validation_alias=AliasChoices(
            "observation.image",
            "observation.images",
            "observation_image",
            "observation_images",
        ),
    )

    # Optional fields (RL)
    next_done: FeatureDetails | None = Field(
        default=None,
        serialization_alias="next.done",
        validation_alias=AliasChoices("next.done", "next_done"),
    )
    next_success: FeatureDetails | None = Field(
        default=None,
        serialization_alias="next.success",
        validation_alias=AliasChoices("next.success", "next_success"),
    )
    next_reward: FeatureDetails | None = Field(
        default=None,
        serialization_alias="next.reward",
        validation_alias=AliasChoices("next.reward", "next_reward"),
    )

    def to_dict(self) -> dict:
        """
        Convert the InfoFeatures to a dictionary.
        This transforms observation_images and observation_state to the correct format.
        """
        model_dict = self.model_dump(by_alias=True)

        if self.observation_images is not None:
            for key, value in self.observation_images.items():
                model_dict[key] = value.model_dump(by_alias=True)

        model_dict.pop("observation.images")

        # Filter all None values
        model_dict = {
            key: value
            for key, value in model_dict.items()
            if value is not None and value != {}
        }

        return model_dict


class BaseRobotInfo(BaseModel):
    robot_type: str
    action: FeatureDetails
    observation_state: FeatureDetails = Field(
        serialization_alias="observation.state",
        validation_alias=AliasChoices("observation.state", "observation_state"),
    )

    def merge_base_robot_info(
        self, base_robot_info: "BaseRobotInfo"
    ) -> "BaseRobotInfo":
        """
        Merges an existing base robot info with another one.
        This is intended to be used when merging files for two so-100 together.
        """
        if (
            self.action.names is None
            or self.observation_state.names is None
            or base_robot_info.action.names is None
            or base_robot_info.observation_state.names is None
        ):
            raise ValueError(
                "The names field in the action and observation_state must be set."
            )
        self.robot_type += f", {base_robot_info.robot_type}"

        self.action.shape[0] += base_robot_info.action.shape[0]
        self.action.names += [
            name + "_secondary" for name in base_robot_info.action.names
        ]

        self.observation_state.shape[0] += base_robot_info.observation_state.shape[0]
        self.observation_state.names = self.observation_state.names + [
            name + "_secondary" for name in base_robot_info.observation_state.names
        ]

        return self


class InfoModel(BaseModel):
    """
    Data model util to create meta/info.jsonl file.
    """

    robot_type: str

    codebase_version: str = "v2.1"
    total_episodes: int = 0
    total_frames: int = 0
    total_tasks: int = 1  # By default, there is 1 task: "None"
    total_videos: int = 0
    total_chunks: int = 1
    chunks_size: int = 1000
    fps: int = 10
    splits: Dict[str, str] = Field(default_factory=lambda: {"train": "0:0"})
    data_path: str = (
        "data/chunk-{episode_chunk:03d}/episode_{episode_index:06d}.parquet"
    )
    video_path: str = (
        "videos/chunk-{episode_chunk:03d}/{video_key}/episode_{episode_index:06d}.mp4"
    )
    features: InfoFeatures

    @classmethod
    def from_robots(cls, robots: List[BaseRobot], **data) -> "InfoModel":
        """
        From a robot configuration, create the appropriate InfoModel.
        This is because it depends on the number of joints etc.
        """
        robot_info = robots[0].get_info_for_dataset()
        if len(robots) > 1:
            for robot in robots[1:]:
                new_info = robot.get_info_for_dataset()
                robot_info = robot_info.merge_base_robot_info(new_info)

        features = InfoFeatures(
            action=robot_info.action,
            observation_state=robot_info.observation_state,
        )
        return cls(
            **data,
            features=features,
            robot_type=robot_info.robot_type,
        )

    def to_dict(self):
        """
        Convert the InfoModel to a dictionary. This is different from
        model_dump() as it transforms the features to the correct format.
        """
        model_dict = self.model_dump(by_alias=True)
        model_dict["features"] = self.features.to_dict()
        return model_dict

    @classmethod
    def from_json(
        cls,
        meta_folder_path: str,
        fps: int | None = None,
        codec: VideoCodecs | None = None,
        robots: List[BaseRobot] | None = None,
        target_size: tuple[int, int] | None = None,
        secondary_camera_key_names: List[str] | None = None,
        format: Literal["lerobot_v2", "lerobot_v2.1"] = "lerobot_v2.1",
    ) -> "InfoModel":
        """
        Read the info.json file in the meta folder path.
        If the file does not exist, try to create the InfoModel from the provided data.

        raise ValueError if the file does not exist and no data is provided to create the InfoModel.
        """
        # Check if the file existes.
        if (
            not os.path.exists(f"{meta_folder_path}/info.json")
            or os.stat(f"{meta_folder_path}/info.json").st_size == 0
        ):
            if robots is None:
                raise ValueError(
                    "No info.json file found and no robot provided to create the InfoModel"
                )
            if codec is None:
                raise ValueError("No codec provided to create the InfoModel")
            if fps is None:
                raise ValueError("No fps provided to create the InfoModel")
            if target_size is None:
                raise ValueError("No target_size provided to create the InfoModel")
            if secondary_camera_key_names is None:
                raise ValueError(
                    "No secondary_camera_ids provided to create the InfoModel"
                )

            info_model = cls.from_robots(robots)
            video_shape = [target_size[1], target_size[0], 3]
            video_info = VideoInfo(video_codec=codec, video_fps=fps)

            info_model.fps = fps

            info_model.features.observation_images["observation.images.main"] = (
                VideoFeatureDetails(
                    shape=video_shape,
                    names=["height", "width", "channel"],
                    info=video_info,
                )
            )

            # Add secondary cameras
            for secondary_camera_key_name in secondary_camera_key_names:
                info_model.features.observation_images[secondary_camera_key_name] = (
                    VideoFeatureDetails(
                        shape=video_shape,
                        names=["height", "width", "channel"],
                        info=video_info,
                    )
                )

            info_model.codebase_version = "v2.1" if format == "lerobot_v2.1" else "v2.0"

            return info_model

        with open(
            f"{meta_folder_path}/info.json", "r", encoding=DEFAULT_FILE_ENCODING
        ) as f:
            info_model_dict = json.load(f)

        info_model_dict["features"]["observation_state"] = info_model_dict[
            "features"
        ].pop("observation.state")
        observation_images = {}
        keys_to_remove = []
        for key, value in info_model_dict["features"].items():
            if "observation.image" in key:
                observation_images[key] = value
                keys_to_remove.append(key)
        for key in keys_to_remove:
            del info_model_dict["features"][key]
        info_model_dict["features"]["observation_images"] = observation_images
        infos = cls.model_validate(info_model_dict)
        return infos

    @classmethod
    def from_multidataset(
        cls,
        robot_type: str,
        nb_cameras: int,
        fps: int,
        nb_motors: int,
        chunks_size: int,
        resize_video: Tuple[int, int],
        # li_datasets is a list of LeRobotDatasets
        # We dont type it as List[LeRobotDataset] to avoid importing LeRobotDataset
        li_datasets: list,
    ) -> "InfoModel":
        """Create an InfoModel from multiple datasets information."""

        # Create the action and observation_state FeatureDetails
        action_details = FeatureDetails(
            dtype="float32",
            shape=[nb_motors],
            names=[f"motor_{i + 1}" for i in range(nb_motors)],
        )

        observation_state_details = FeatureDetails(
            dtype="float32",
            shape=[nb_motors],
            names=[f"motor_{i + 1}" for i in range(nb_motors)],
        )

        # Create the observation_images dictionary
        observation_images = {}
        for i in range(nb_cameras):
            camera_key = (
                f"observation.images.{'main' if i == 0 else f'secondary_{i - 1}'}"
            )
            observation_images[camera_key] = VideoFeatureDetails(
                shape=[resize_video[1], resize_video[0], 3],
                names=["height", "width", "channel"],
                info=VideoInfo(
                    video_fps=fps,
                    video_codec="mp4v",
                    video_pix_fmt="yuv420p",
                    video_is_depth_map=False,
                    has_audio=False,
                ),
            )

        # Create InfoFeatures object
        features = InfoFeatures(
            action=action_details,
            observation_state=observation_state_details,
            observation_images=observation_images,
        )

        # Create the base InfoModel
        info_model = cls(
            robot_type=robot_type,
            codebase_version="v2.0",
            total_episodes=0,
            total_frames=0,
            total_tasks=1,
            total_videos=0,
            total_chunks=1,
            chunks_size=chunks_size,
            fps=fps,
            features=features,
        )

        # Update with dataset information if provided
        if li_datasets:
            # Calculate totals from all datasets
            for dataset in li_datasets:
                info = dataset.meta.info
                info_model.total_frames += info.get("total_frames", 0)
                info_model.total_videos += info.get("total_videos", 0)
                info_model.total_episodes += info.get("total_episodes", 0)

            info_model.splits = {"train": f"0:{info_model.total_episodes}"}
            info_model.total_chunks = info_model.total_episodes // chunks_size

            # Count unique tasks
            unique_tasks = set()
            for dataset in li_datasets:
                unique_tasks.update(dataset.meta.task_to_task_index.keys())

            info_model.total_tasks = len(unique_tasks)

        return info_model

    def to_json(self, meta_folder_path: str) -> None:
        """
        Write the info.json file in the meta folder path.
        """
        with open(
            f"{meta_folder_path}/info.json", "w", encoding=DEFAULT_FILE_ENCODING
        ) as f:
            f.write(json.dumps(self.to_dict(), indent=4))

    def update(self, episode: Episode) -> None:
        """
        Update the info given a new recorded Episode.
        """
        # Read the number of total episodes and videos based on the number of files
        # in the data folder

        nb_episodes = len(
            [
                file
                for file in os.listdir(episode.episodes_path)
                if file.endswith(".parquet")
            ]
        )

        self.total_episodes = nb_episodes
        self.total_frames += len(episode.steps)
        # Count the number of videos in every subfolder
        video_path = os.path.join(episode.dataset_path, "videos", "chunk-000")
        total_videos = 0
        for camera_name in os.listdir(video_path):
            # Count the number of videos in the subfolder
            if "image" not in camera_name:
                continue
            total_videos += len(
                [
                    file
                    for file in os.listdir(os.path.join(video_path, camera_name))
                    if file.endswith(".mp4")
                ]
            )

        self.total_videos = total_videos
        self.splits = {"train": f"0:{self.total_episodes}"}

        # Handle task index
        task_index = episode.metadata.get("task_index", 0)
        if task_index >= self.total_tasks:
            self.total_tasks = task_index + 1

        # TODO: Implement support for multiple chunks

    def save(
        self,
        meta_folder_path: str,
    ) -> None:
        """
        Save the info to the meta folder path.
        """
        self.to_json(meta_folder_path)

    def update_for_episode_removal(self, df_episode_to_delete: pd.DataFrame) -> None:
        """
        Update the info before removing an episode from the dataset.
        """
        if df_episode_to_delete.empty:
            return

        # Read from the data folder
        self.total_episodes -= 1
        self.total_frames -= len(df_episode_to_delete)
        self.total_videos -= len(self.features.observation_images.keys())
        self.splits = {"train": f"0:{self.total_episodes}"}
        # TODO(adle): Implement support for multi tasks in dataset
        # self.total_tasks -= ...

    def merge_with(
        self,
        second_info_model: "InfoModel",
        meta_folder_to_save_to: str,
        new_nb_tasks: int,
    ) -> None:
        """
        Will merge the info.json file with another one and save it to the new meta folder.
        """
        # Merge the info model
        self.total_episodes += second_info_model.total_episodes
        self.total_frames += second_info_model.total_frames
        self.total_videos += second_info_model.total_videos
        self.total_tasks = new_nb_tasks
        self.splits = {"train": f"0:{self.total_episodes}"}

        # Save the info.json file
        self.to_json(meta_folder_path=meta_folder_to_save_to)

    def update_for_video_removal(
        self, video_keys_to_delete: List[str], meta_folder_to_save_to: str
    ) -> None:
        """
        Update the info when removing a video from the dataset.

        full_video_keys are of the form "observation.images.{video_key}"

        Need to update:
        - total_frames
        - total_videos

        Need to delete:
        - features.{video_key}

        Will save the info.json file to the meta_folder_to_save_to folder.
        """

        # Get the current number of video keys before deleting
        nb_video_keys_before_deletion = len(self.features.observation_images.keys())

        # We keep the number of total frames constant

        self.total_videos -= self.total_episodes * len(video_keys_to_delete)

        print(
            f"self.features.observation_images: {self.features.observation_images.keys()}"
        )

        # Remove the video from the folder
        for video_key in video_keys_to_delete:
            # Check if it starts with observation.images.
            if video_key.startswith("observation.images."):
                del self.features.observation_images[video_key]
            else:
                del self.features.observation_images[f"observation.images.{video_key}"]

        # Save the info.json file
        self.to_json(meta_folder_path=meta_folder_to_save_to)


class TasksFeatures(BaseModel):
    """
    Features of the lines in tasks.jsonl.
    """

    task_index: int
    task: str = "None"


class TasksModel(BaseModel):
    """
    Data model util to create meta/tasks.jsonl file.
    """

    tasks: List[TasksFeatures]
    _initial_nb_total_tasks: int = 0

    @classmethod
    def from_jsonl(cls, meta_folder_path: str) -> "TasksModel":
        """
        Read the tasks.jsonl file in the meta folder path.
        """
        if not os.path.exists(f"{meta_folder_path}/tasks.jsonl"):
            return cls(tasks=[])

        with open(
            f"{meta_folder_path}/tasks.jsonl", "r", encoding=DEFAULT_FILE_ENCODING
        ) as f:
            tasks = []
            for line in f:
                tasks.append(TasksFeatures(**json.loads(line)))

        tasks_model = cls(tasks=tasks)
        # Do it after model init, otherwise pydantic ignores the value of _original_nb_total_tasks
        tasks_model._initial_nb_total_tasks = len(tasks)
        return tasks_model

    @classmethod
    def from_li_tasks(cls, li_tasks: List[str]) -> "TasksModel":
        """Create a TasksModel from a list of tasks."""
        # Ensure that the tasks are unique
        li_tasks = list(set(li_tasks))
        tasks = [
            TasksFeatures(task_index=i, task=task) for i, task in enumerate(li_tasks)
        ]
        return cls(tasks=tasks, _initial_nb_total_tasks=len(tasks))

    def to_jsonl(
        self,
        meta_folder_path: str,
        save_mode: Literal["append", "overwrite"] = "overwrite",
    ) -> None:
        """
        Write the tasks.jsonl file in the meta folder path.
        """

        if save_mode == "overwrite":
            with open(f"{meta_folder_path}/tasks.jsonl", "w") as f:
                for task in self.tasks:
                    f.write(task.model_dump_json() + "\n")
        elif save_mode == "append":
            with open(
                f"{meta_folder_path}/tasks.jsonl", "a", encoding=DEFAULT_FILE_ENCODING
            ) as f:
                # Only append the new tasks to the file
                for task in self.tasks[self._initial_nb_total_tasks :]:
                    f.write(task.model_dump_json() + "\n")

    def update(self, step: Step) -> None:
        """
        Updates the tasks with the given step.
        """
        # Add the task only if it is not in the tasks already
        if str(step.observation.language_instruction) not in [
            task.task for task in self.tasks
        ]:
            logger.info(
                f"Adding task: {step.observation.language_instruction} to {[task.task for task in self.tasks]}"
            )
            self.tasks.append(
                TasksFeatures(
                    task_index=len(self.tasks),
                    task=str(step.observation.language_instruction),
                )
            )

    def update_for_episode_removal(
        self, df_episode_to_delete: pd.DataFrame, data_folder_full_path=str
    ) -> None:
        """
        Update the tasks when removing an episode from the dataset.
        We count the number of occurences of task_index in the dataset.
        If the episode is the only one with this task_index, we remove it from the tasks.jsonl file.
        """
        if df_episode_to_delete.empty:
            return

        # For each file in the data folder get the task indexes (unique)
        task_indexes: List[int] = []
        for file in os.listdir(data_folder_full_path):
            if file.endswith(".parquet"):
                df = pd.read_parquet(f"{data_folder_full_path}/{file}")
                task_indexes.extend(df["task_index"].unique())

        for task_index in df_episode_to_delete["task_index"].unique():
            task_index = int(task_index)
            # delete the line in tasks.jsonl if and only if the task index in this episode is the only one in the dataset
            if task_indexes.count(task_index) == 1:
                self.tasks = [
                    task for task in self.tasks if task.task_index != task_index
                ]

    def save(self, meta_folder_path: str) -> None:
        """
        Save the episodes to the meta folder path.
        """
        self.to_jsonl(meta_folder_path)

    def merge_with(
        self, second_task_model: "TasksModel", meta_folder_to_save_to: str
    ) -> tuple[dict[int, int], int]:
        """
        Will merge the tasks.jsonl file with another one and save it to the new meta folder.
        Returns a task mapping of the old task index to the new one.
        """
        # Create a mapping of the old task index to the new one
        old_index_to_new_index: Dict[int, int] = {}

        for i, task_model in enumerate(second_task_model.tasks):
            # Check if the task is already in the first task model
            if task_model.task not in [t.task for t in self.tasks]:
                # If not, add it to the first task model
                old_index_to_new_index[task_model.task_index] = len(self.tasks)
                self.tasks.append(
                    TasksFeatures(task_index=len(self.tasks), task=task_model.task)
                )
            else:
                # If it is, update the mapping
                old_index_to_new_index[task_model.task_index] = [
                    t.task for t in self.tasks
                ].index(task_model.task)

        new_number_of_tasks = len(self.tasks)

        # Save the tasks.jsonl file
        self.to_jsonl(meta_folder_path=meta_folder_to_save_to, save_mode="overwrite")

        return old_index_to_new_index, new_number_of_tasks

    def split(self, split_ratio: float, initial_episodes_model: "EpisodesModel"):
        """
        Splits the tasks model into two parts.
        The first part contains the first split_ratio * len(tasks) tasks.
        The second part contains the rest of the tasks.
        """
        split_index = int(len(initial_episodes_model.episodes) * split_ratio)

        first_tasks = TasksModel(tasks=[])
        second_tasks = TasksModel(tasks=[])
        mapping_old_to_new_index: dict[int, int] = {}

        for episode in initial_episodes_model.episodes:
            if episode.episode_index < split_index:
                if episode.tasks[0] not in [
                    first_tasks.tasks[i].task for i in range(len(first_tasks.tasks))
                ]:
                    first_tasks.tasks.append(
                        TasksFeatures(
                            task_index=len(first_tasks.tasks), task=episode.tasks[0]
                        )
                    )
            else:
                if episode.tasks[0] not in [
                    second_tasks.tasks[i].task for i in range(len(second_tasks.tasks))
                ]:
                    second_tasks.tasks.append(
                        TasksFeatures(
                            task_index=len(second_tasks.tasks), task=episode.tasks[0]
                        )
                    )
                    # Find the previous task index in the initial tasks model
                    task_index = [
                        task.task_index
                        for task in self.tasks
                        if task.task == episode.tasks[0]
                    ]
                    if task_index:
                        mapping_old_to_new_index[task_index[0]] = len(
                            mapping_old_to_new_index
                        )
                    else:
                        raise ValueError(
                            f"Task {episode.tasks[0]} not found in the initial tasks model"
                        )

        # Count the number of different tasks in the first part
        nbr_tasks_first_part = len(first_tasks.tasks)
        nbr_tasks_second_part = len(second_tasks.tasks)

        return (
            first_tasks,
            second_tasks,
            nbr_tasks_first_part,
            nbr_tasks_second_part,
            mapping_old_to_new_index,
        )


class EpisodesFeatures(BaseModel):
    """
    Features for each line of the episodes.jsonl file.
    """

    episode_index: int = 0
    tasks: List[str] = []
    length: int = 0

    # Import tasks as a list of str if it is a str
    @field_validator("tasks", mode="before")
    def validate_tasks(cls, v):
        if isinstance(v, str):
            return [v]
        elif isinstance(v, list):
            return v
        else:
            raise ValueError("tasks must be a list of strings or a single string")


class EpisodesModel(BaseModel):
    """
    Follow the structure of the episodes.jsonl file.
    """

    episodes: List[EpisodesFeatures] = Field(default_factory=list)
    _episodes_features: Dict[int, EpisodesFeatures] | None = None
    _original_nb_total_episodes: int = 0

    def update(self, step: Step, episode_index: int) -> None:
        """
        Updates the episodes with the given episode.
        episode_index is the index of the episode of the current step.
        """
        # If episode_index is not in the episodes, add it

        if self._episodes_features is None:
            self._episodes_features = {
                episode.episode_index: episode for episode in self.episodes
            }

        episode = self._episodes_features.get(episode_index)

        if episode is not None:
            # Increase the nb frames counter
            episode.length += 1
            # Add the language instruction if it's a new one
            if str(step.observation.language_instruction) not in episode.tasks:
                episode.tasks.append(str(step.observation.language_instruction))
        else:
            # Create a new episode
            new_episode = EpisodesFeatures(
                episode_index=episode_index,
                tasks=[str(step.observation.language_instruction)],
                length=1,
            )
            self.episodes.append(new_episode)
            self._episodes_features[episode_index] = new_episode

    def to_jsonl(
        self, meta_folder_path: str, save_mode: Literal["append", "overwrite"]
    ) -> None:
        """
        Write the episodes.jsonl file in the meta folder path.
        """
        if save_mode == "append":
            with open(f"{meta_folder_path}/episodes.jsonl", "a") as f:
                for episode in self.episodes[self._original_nb_total_episodes :]:
                    f.write(episode.model_dump_json() + "\n")
        elif save_mode == "overwrite":
            if self._episodes_features is None:
                self._episodes_features = {
                    episode.episode_index: episode for episode in self.episodes
                }

            with open(f"{meta_folder_path}/episodes.jsonl", "w") as f:
                for episode in self._episodes_features.values():
                    f.write(episode.model_dump_json() + "\n")
        else:
            raise ValueError("save_mode must be 'append' or 'overwrite'")

    @classmethod
    def from_jsonl(
        cls, meta_folder_path: str, format: Literal["lerobot_v2", "lerobot_v2.1"]
    ) -> "EpisodesModel":
        """
        Read the episodes.jsonl file in the meta folder path.
        """
        if not os.path.exists(f"{meta_folder_path}/episodes.jsonl"):
            return EpisodesModel()

        with open(
            f"{meta_folder_path}/episodes.jsonl", "r", encoding=DEFAULT_FILE_ENCODING
        ) as f:
            _episodes_features: dict[int, EpisodesFeatures] = {}
            last_index = 0
            missing_episodes = []
            for line in f:
                episodes_feature = EpisodesFeatures.model_validate_json(line)
                _episodes_features[episodes_feature.episode_index] = episodes_feature
                # If we skipped an index, check if the parquet file exists and if so recreate the episode
                if episodes_feature.episode_index != last_index + 1:
                    missing_indexes = [
                        i
                        for i in range(last_index + 1, episodes_feature.episode_index)
                        if i not in _episodes_features
                    ]
                    logger.debug(f"Missing indexes: {missing_indexes}")
                    # Dataset path is the parent folder of the meta folder
                    data_folder_path = os.path.dirname(meta_folder_path)
                    for i in missing_indexes:
                        episode_path = os.path.join(
                            data_folder_path,
                            "data",
                            "chunk-000",
                            f"episode_{i:06d}.parquet",
                        )
                        if os.path.exists(episode_path):
                            episode = Episode.from_parquet(episode_path, format=format)
                            _episodes_features[i] = EpisodesFeatures(
                                episode_index=i,
                                tasks=[
                                    str(
                                        episode.steps[
                                            0
                                        ].observation.language_instruction
                                    )
                                ],
                                length=len(episode.steps),
                            )
                            missing_episodes.append(i)
                last_index = episodes_feature.episode_index

        # Sort the _episodes_features by increasing episode_index
        _episodes_features = dict(
            sorted(_episodes_features.items(), key=lambda x: x[0])
        )

        # If we found missing episodes and added them to the list, we need to update the file
        if missing_episodes:
            with open(
                f"{meta_folder_path}/episodes.jsonl",
                "w",
                encoding=DEFAULT_FILE_ENCODING,
            ) as f:
                for episode_feature in _episodes_features.values():
                    f.write(episode_feature.model_dump_json() + "\n")

        episodes_model = EpisodesModel(
            episodes=list(_episodes_features.values()),
        )
        # Do it after model init, otherwise pydantic ignores the value of _original_nb_total_episodes
        episodes_model._original_nb_total_episodes = len(_episodes_features.keys())
        episodes_model._episodes_features = _episodes_features
        return episodes_model

    def save(
        self,
        meta_folder_path: str,
        save_mode: Literal["append", "overwrite"] = "overwrite",
    ) -> None:
        """
        Save the episodes to the meta folder path.
        """
        self.to_jsonl(meta_folder_path=meta_folder_path, save_mode=save_mode)

    def update_for_episode_removal(
        self, episode_to_delete_index: int, old_index_to_new_index: Dict[int, int]
    ) -> None:
        """
        Update the episodes model before removing an episode from the dataset.
        We just remove the line corresponding to the episode_index of the parquet file.
        """
        # Remove the episode from the list
        self.episodes = [
            episode
            for episode in self.episodes
            if episode.episode_index != episode_to_delete_index
        ]

        # Reindex the episodes
        if not old_index_to_new_index:
            # Reindex the episodes
            for episode in self.episodes:
                if episode.episode_index > episode_to_delete_index:
                    episode.episode_index -= 1

        else:
            # Use the old_index_to_new_index to update the episode index
            current_max_index = max(old_index_to_new_index.keys()) + 1
            for episode in self.episodes:
                if episode.episode_index == episode_to_delete_index:
                    pass
                if episode.episode_index in old_index_to_new_index.keys():
                    # Update the episode index
                    episode.episode_index = old_index_to_new_index[
                        episode.episode_index
                    ]
                else:
                    # Update the episode index to the new one
                    episode.episode_index = current_max_index
                    current_max_index += 1
                    # Update mapping
                    old_index_to_new_index[episode.episode_index] = current_max_index

        # Recreate the _episodes_features dict
        self._episodes_features = {
            episode.episode_index: episode for episode in self.episodes
        }

    def merge_with(
        self, second_episodes_model: "EpisodesModel", meta_folder_to_save_to
    ) -> None:
        """
        Merge the episodes with another episodes model and save it to the new meta folder.
        """
        # Update the episode_index for the second episodes model
        for episode in second_episodes_model.episodes:
            episode.episode_index += len(self.episodes)

        # Merge the episodes
        self.episodes.extend(second_episodes_model.episodes)

        # Remove duplicates
        self.episodes = list(
            {episode.episode_index: episode for episode in self.episodes}.values()
        )
        self._episodes_features = {
            episode.episode_index: episode for episode in self.episodes
        }

        # Save the episodes.jsonl file
        self.to_jsonl(meta_folder_path=meta_folder_to_save_to, save_mode="overwrite")

    @classmethod
    def repair_parquets(self, parquets_path: str) -> bool:
        """
        This function will attempt to correct the parquet files in the dataset.
        It will:
        - Check if the parquets are correctly indexed
        - Rewrite all episode_index, frame index and index
        """
        # Check if the parquets exist
        if not os.path.exists(parquets_path):
            logger.warning(f"Parquet path {parquets_path} does not exist.")
            return False
        # Fetch all the parquet files
        parquet_files = os.listdir(parquets_path)
        parquet_files = [file for file in parquet_files if file.endswith(".parquet")]
        parquet_files.sort()
        # Check if the files are correctly indexed
        for i, file in enumerate(parquet_files):
            # Check if the file is correctly indexed
            if f"episode_{i:06d}.parquet" not in file:
                logger.warning(
                    f"Parquet file {file} is not correctly indexed. Expected episode_{i:06d}.parquet"
                )
                return False

        logger.info("Parquet files are correctly indexed. Will attempt to repair them.")
        cumulative_index = 0
        for i, file in enumerate(parquet_files):
            # Read the parquet file
            df = pd.read_parquet(os.path.join(parquets_path, file))
            # Check if the episode_index is correct
            df["episode_index"] = i
            df["frame_index"] = np.arange(len(df))
            df["index"] = np.arange(len(df)) + cumulative_index
            cumulative_index += len(df)
            # Save the parquet file
            df.to_parquet(os.path.join(parquets_path, file), index=False)
            logger.info(f"Parquet file {file} repaired.")

        return True

    def split(self, split_ratio: float):
        """
        Split the episodes model into two parts.
        """
        # Calculate the split index
        split_index = int(len(self.episodes) * split_ratio)
        # Split the episodes
        first_part = self.episodes[:split_index]
        second_part = self.episodes[split_index:]
        # Reindex second part
        for i, episode in enumerate(second_part):
            episode.episode_index = episode.episode_index - len(first_part)
        # Create new episodes models
        first_part_model = EpisodesModel(episodes=first_part)
        second_part_model = EpisodesModel(episodes=second_part)
        return first_part_model, second_part_model

    def shuffle(self, permutation: List[int] | np.ndarray) -> None:
        """
        Shuffle the episodes in the model.
        """
        # Edit the episode indexes based on the permutation
        for i, episode in enumerate(self.episodes):
            episode.episode_index = permutation[i]
        self.episodes.sort(key=lambda x: x.episode_index)
        # Recreate the _episodes_features dict
        self._episodes_features = {
            episode.episode_index: episode for episode in self.episodes
        }<|MERGE_RESOLUTION|>--- conflicted
+++ resolved
@@ -2050,7 +2050,6 @@
             f"Dataset {self.dataset_name} split into {first_split_name} and {second_split_name} successfully"
         )
 
-<<<<<<< HEAD
     def delete_video_keys(self, video_keys_to_delete: List[str]) -> None:
         """
         Delete the video keys from the dataset.
@@ -2077,7 +2076,7 @@
         stats.update_for_video_key_removal(
             video_keys_to_delete, self.meta_folder_full_path
         )
-=======
+
     def shuffle_dataset(self, new_dataset_name) -> None:
         """
         Shuffle the episodes in the dataset.
@@ -2229,7 +2228,6 @@
                 encoding=DEFAULT_FILE_ENCODING,
             ) as readme_file:
                 readme_file.write(self.generate_read_me_string(new_dataset_name))
->>>>>>> 623cb6c0
 
 
 class Stats(BaseModel):
